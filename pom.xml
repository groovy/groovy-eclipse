--- conflicted
+++ resolved
@@ -32,12 +32,6 @@
 			mostly test related, have groovy code that can't be compiled with standard
 			tycho jdt compiler. These two properties define what compiler will be used
 			for those bundles. -->
-<<<<<<< HEAD
-<!--
-		<groovy-eclipse-compiler-version>2.8.0-01</groovy-eclipse-compiler-version>
--->
-=======
->>>>>>> 3f942c8b
 		<groovy-eclipse-compiler-version>2.9.2-01</groovy-eclipse-compiler-version>
 
 		<!-- This should be the oldest version of groovy we support. -->
@@ -66,28 +60,6 @@
 	</properties>
 
 	<modules>
-		<!-- SDK and test bits -->
-
-<<<<<<< HEAD
-=======
-		<module>base-test/org.eclipse.jdt.groovy.core.tests.builder</module>
-		<module>base-test/org.eclipse.jdt.groovy.core.tests.compiler</module>
-
-		<module>ide-test</module><!-- parent for ide-test/* -->
-<!--
-		<module>ide-test/org.codehaus.groovy.eclipse.tests</module>
-		<module>ide-test/org.codehaus.groovy.eclipse.codeassist.completion.test</module>
-		<module>ide-test/org.codehaus.groovy.eclipse.codebrowsing.test</module>
-		<module>ide-test/org.codehaus.groovy.eclipse.core.test</module>
-		<module>ide-test/org.codehaus.groovy.eclipse.dsl.tests</module>
-		<module>ide-test/org.codehaus.groovy.eclipse.junit.test</module>
-		<module>ide-test/org.codehaus.groovy.eclipse.quickfix.test</module>
-		<module>ide-test/org.codehaus.groovy.eclipse.refactoring.test</module>
-
-		<module>ide-test/org.codehaus.groovy.alltests</module>
-		<module>ide-test/Feature-org.codehaus.groovy.alltests.feature</module>
--->
->>>>>>> 3f942c8b
 
 		<!-- 'Real' Bits -->
 
@@ -122,11 +94,12 @@
 		<module>ide/org.codehaus.groovy.eclipse.refactoring</module>
 		<module>ide/org.codehaus.groovy.eclipse.ui</module>
 
-		<!-- parent pom for all the ide-test modules -->
+		<!-- SDK and test bits -->
 
 		<module>base-test/org.eclipse.jdt.groovy.core.tests.builder</module>
 		<module>base-test/org.eclipse.jdt.groovy.core.tests.compiler</module>
 
+		<!-- parent pom for all the ide-test modules -->
 		<module>ide-test</module>
 
 		<module>ide-test/org.codehaus.groovy.alltests</module>
@@ -155,42 +128,6 @@
 	</modules>
 
 	<profiles>
-<<<<<<< HEAD
-	  <profile>
-	    <id>e46</id>
-	    <repositories>
-	       <repository>
-	  	 <id>e46</id>
-		 <layout>p2</layout>
-		 <!-- TODO: after neon release change this: -->
-<!--
-                 <url>http://download.eclipse.org/eclipse/updates/4.6</url> 
--->
-                 <url>http://download.eclipse.org/releases/neon</url> 
-<!--
-                 <url>http://download.eclipse.org/eclipse/updates/4.6milestones</url> 
--->
-	       </repository>
-	  <!-- <repository> <id>kepler</id> <layout>p2</layout> <url>http://download.eclipse.org/releases/luna</url> 
-					</repository> -->
-				<!-- luna simul release update site doesn't exist yet. Add individual 
-					sites. When 4.4 is released. Replace with luna site -->
-	         <repository>
-		   <id>m2e</id>
-		   <layout>p2</layout>
-		   <url>http://download.eclipse.org/technology/m2e/milestones/1.5</url>
-		 </repository>
-               </repositories>
-	       <modules>
-	   	 <module>jdt-patch/e46/Feature-org.codehaus.groovy.jdt.patch</module>
-		 <module>jdt-patch/e46/org.eclipse.jdt.core</module>
-	       </modules>
-	       <properties>
-	  	 <dist.target>e4.6</dist.target>
-	 	 <greclipse.build.qualifier>'xx-'yyyyMMddHHmm'-e46${dist.qualifier}'</greclipse.build.qualifier>
-	       </properties>
-	     </profile>
-=======
 		<profile>
 			<id>e46</id>
 			<repositories>
@@ -219,7 +156,6 @@
 				<greclipse.build.qualifier>'xx-'yyyyMMddHHmm'-e46${dist.qualifier}'</greclipse.build.qualifier>
 			</properties>
 		</profile>
->>>>>>> 3f942c8b
 
 		<profile>
 			<id>e45</id>
