--- conflicted
+++ resolved
@@ -1,80 +1,3 @@
-<<<<<<< HEAD
-<project xmlns="http://maven.apache.org/POM/4.0.0" xmlns:xsi="http://www.w3.org/2001/XMLSchema-instance"
-	xsi:schemaLocation="http://maven.apache.org/POM/4.0.0 http://maven.apache.org/xsd/maven-4.0.0.xsd">
-	<modelVersion>4.0.0</modelVersion>
-	<parent>
-		<relativePath>../pom.xml</relativePath>
-		<groupId>org.codehaus.groovy.eclipse</groupId>
-		<artifactId>org.codehaus.groovy.eclipse.parent</artifactId>
-		<version>2.9.2-SNAPSHOT</version>
-	</parent>
-	<groupId>org.codehaus.groovy.eclipse</groupId>
-	<artifactId>org.codehaus.groovy.eclipse.ide-test.parent</artifactId>
-	<version>2.9.2-SNAPSHOT</version>
-	<packaging>pom</packaging>
-
-	<!-- Some test bundles have groovy code in them and require groovy compiler to build
-	     These bundles can use this pom as their parent to configure the groovy eclipse
-	     compiler.
-	  -->
-
-	<build>
-		<plugins>
-			<plugin>
-				<groupId>org.eclipse.tycho</groupId>
-				<artifactId>tycho-compiler-plugin</artifactId>
-				<version>${tycho-version}</version>
-				<!-- Assuming that tycho compiler is configured same way as regular maven 
-					compiler. Then the stuff below should just work. Note: see http://docs.codehaus.org/display/GROOVY/Groovy-Eclipse+compiler+plugin+for+Maven -->
-				<configuration>
-					<compilerId>groovy-eclipse-compiler</compilerId>
-					<!-- set verbose to be true if you want lots of uninteresting messages -->
-					<verbose>true</verbose>
-				</configuration>
-				<dependencies>
-					<dependency>
-						<groupId>org.codehaus.groovy</groupId>
-						<artifactId>groovy-eclipse-compiler</artifactId>
-						<version>${groovy-eclipse-compiler-version}</version>
-					</dependency>
-					<!-- for 2.8.0-01 and later you must have an explicit dependency on 
-						groovy-eclipse-batch -->
-					<dependency>
-						<groupId>org.codehaus.groovy</groupId>
-						<artifactId>groovy-eclipse-batch</artifactId>
-						<version>2.4.3-01</version>
-						<!-- or choose a different compiler version -->
-						<!-- <version>1.8.6-01</version> -->
-						<!-- <version>1.7.10-06</version> -->
-					</dependency>
-				</dependencies>
-			</plugin>
-<!--
-<plugin>
-   <groupId>org.eclipse.tycho</groupId>
-   <artifactId>target-platform-configuration</artifactId>
-   <version>0.26.0</version>
-   <configuration>
-      <dependency-resolution>
-         <extraRequirements>
-            <requirement>
-               <type>eclipse-feature</type>
-               <id>org.eclipse.jdt</id>
-               <versionRange>0.0.0</versionRange>
-            </requirement>
-            <requirement>
-               <type>eclipse-feature</type>
-               <id>org.eclipse.groovy.eclipse.feature</id>
-               <versionRange>0.0.0</versionRange>
-            </requirement>
-         </extraRequirements>
-      </dependency-resolution>
-   </configuration>
-</plugin>
--->
-		</plugins>
-	</build>
-=======
 <project xmlns="http://maven.apache.org/POM/4.0.0" xmlns:xsi="http://www.w3.org/2001/XMLSchema-instance" xsi:schemaLocation="http://maven.apache.org/POM/4.0.0 http://maven.apache.org/xsd/maven-4.0.0.xsd">
   <modelVersion>4.0.0</modelVersion>
   <parent>
@@ -87,7 +10,7 @@
   <artifactId>org.codehaus.groovy.eclipse.ide-test.parent</artifactId>
   <version>2.9.2-SNAPSHOT</version>
   <packaging>pom</packaging>
->>>>>>> 3f942c8b
+
 
   <build>
     <plugins>
