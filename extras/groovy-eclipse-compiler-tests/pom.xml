<project xmlns="http://maven.apache.org/POM/4.0.0" xmlns:xsi="http://www.w3.org/2001/XMLSchema-instance" xsi:schemaLocation="http://maven.apache.org/POM/4.0.0 https://maven.apache.org/xsd/maven-4.0.0.xsd">
	<modelVersion>4.0.0</modelVersion>

	<artifactId>groovy-eclipse-compiler-tests</artifactId>
	<groupId>org.codehaus.groovy</groupId>
	<version>3.7.0-SNAPSHOT</version>
	<packaging>pom</packaging>

	<properties>
		<!-- groovy version to use for tests: -->
<<<<<<< HEAD
		<groovy.rt.version>3.0.1</groovy.rt.version>
		<!-- groovy-batch version to use for tests: -->
		<groovy.xx.version>3.0.1-01</groovy.xx.version>
=======
		<groovy.rt.version>2.5.9</groovy.rt.version>
		<!-- groovy-batch version to use for tests: -->
		<groovy.xx.version>2.5.9-01</groovy.xx.version>
>>>>>>> 62bbcb2d
		<!-- maven-compiler version to use for tests: -->
		<maven-compiler-plugin.version>3.6.2</maven-compiler-plugin.version>

		<project.build.sourceEncoding>UTF-8</project.build.sourceEncoding>
	</properties>

	<dependencies>
		<dependency>
			<groupId>org.apache.maven.plugin-testing</groupId>
			<artifactId>maven-plugin-testing-harness</artifactId>
			<version>1.3</version>
			<scope>test</scope>
		</dependency>
		<dependency>
			<groupId>org.codehaus.plexus</groupId>
			<artifactId>plexus-utils</artifactId>
			<version>2.0.1</version>
			<scope>test</scope>
		</dependency>
	</dependencies>

	<build>
		<plugins>
			<plugin>
				<artifactId>maven-invoker-plugin</artifactId>
				<version>1.10</version>
				<configuration>
					<projectsDirectory>src/it</projectsDirectory>
					<cloneProjectsTo>${project.build.directory}/it</cloneProjectsTo>
					<pomIncludes>
						<pomInclude>*/pom.xml</pomInclude>
					</pomIncludes>
					<pomExcludes>
						<!-- src/main/groovy is not recognized when src/main/java contains only a dummy file -->
						<pomExclude>basic-no-java0/pom.xml</pomExclude>
					</pomExcludes>
					<postBuildHookScript>verify</postBuildHookScript>
					<settingsFile>src/it/settings.xml</settingsFile>
					<localRepositoryPath>${project.build.directory}/local-repo</localRepositoryPath>
				</configuration>
				<executions>
					<execution>
						<id>integration-test</id>
						<goals>
							<goal>run</goal>
						</goals>
					</execution>
				</executions>
			</plugin>
		</plugins>
	</build>

</project><|MERGE_RESOLUTION|>--- conflicted
+++ resolved
@@ -8,15 +8,9 @@
 
 	<properties>
 		<!-- groovy version to use for tests: -->
-<<<<<<< HEAD
-		<groovy.rt.version>3.0.1</groovy.rt.version>
-		<!-- groovy-batch version to use for tests: -->
-		<groovy.xx.version>3.0.1-01</groovy.xx.version>
-=======
 		<groovy.rt.version>2.5.9</groovy.rt.version>
 		<!-- groovy-batch version to use for tests: -->
 		<groovy.xx.version>2.5.9-01</groovy.xx.version>
->>>>>>> 62bbcb2d
 		<!-- maven-compiler version to use for tests: -->
 		<maven-compiler-plugin.version>3.6.2</maven-compiler-plugin.version>
 
