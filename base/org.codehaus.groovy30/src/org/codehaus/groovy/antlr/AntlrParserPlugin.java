/*
 *  Licensed to the Apache Software Foundation (ASF) under one
 *  or more contributor license agreements.  See the NOTICE file
 *  distributed with this work for additional information
 *  regarding copyright ownership.  The ASF licenses this file
 *  to you under the Apache License, Version 2.0 (the
 *  "License"); you may not use this file except in compliance
 *  with the License.  You may obtain a copy of the License at
 *
 *    http://www.apache.org/licenses/LICENSE-2.0
 *
 *  Unless required by applicable law or agreed to in writing,
 *  software distributed under the License is distributed on an
 *  "AS IS" BASIS, WITHOUT WARRANTIES OR CONDITIONS OF ANY
 *  KIND, either express or implied.  See the License for the
 *  specific language governing permissions and limitations
 *  under the License.
 */
package org.codehaus.groovy.antlr;

import groovyjarjarantlr.RecognitionException;
import groovyjarjarantlr.TokenStreamException;
import groovyjarjarantlr.TokenStreamRecognitionException;
import groovyjarjarantlr.collections.AST;
import groovy.transform.Trait;
import org.codehaus.groovy.GroovyBugError;
import org.codehaus.groovy.antlr.parser.GroovyLexer;
import org.codehaus.groovy.antlr.parser.GroovyRecognizer;
import org.codehaus.groovy.antlr.parser.GroovyTokenTypes;
import org.codehaus.groovy.antlr.treewalker.CompositeVisitor;
import org.codehaus.groovy.antlr.treewalker.MindMapPrinter;
import org.codehaus.groovy.antlr.treewalker.NodeAsHTMLPrinter;
import org.codehaus.groovy.antlr.treewalker.PreOrderTraversal;
import org.codehaus.groovy.antlr.treewalker.SourceCodeTraversal;
import org.codehaus.groovy.antlr.treewalker.SourcePrinter;
import org.codehaus.groovy.antlr.treewalker.Visitor;
import org.codehaus.groovy.antlr.treewalker.VisitorAdapter;
import org.codehaus.groovy.ast.ASTNode;
import org.codehaus.groovy.ast.AnnotatedNode;
import org.codehaus.groovy.ast.AnnotationNode;
import org.codehaus.groovy.ast.ClassHelper;
import org.codehaus.groovy.ast.ClassNode;
import org.codehaus.groovy.ast.ConstructorNode;
import org.codehaus.groovy.ast.EnumConstantClassNode;
import org.codehaus.groovy.ast.FieldNode;
import org.codehaus.groovy.ast.GenericsType;
import org.codehaus.groovy.ast.ImmutableClassNode;
import org.codehaus.groovy.ast.ImportNode;
import org.codehaus.groovy.ast.InnerClassNode;
import org.codehaus.groovy.ast.MethodNode;
import org.codehaus.groovy.ast.MixinNode;
import org.codehaus.groovy.ast.ModuleNode;
import org.codehaus.groovy.ast.PackageNode;
import org.codehaus.groovy.ast.Parameter;
import org.codehaus.groovy.ast.PropertyNode;
import org.codehaus.groovy.ast.expr.AnnotationConstantExpression;
import org.codehaus.groovy.ast.expr.ArgumentListExpression;
import org.codehaus.groovy.ast.expr.ArrayExpression;
import org.codehaus.groovy.ast.expr.AttributeExpression;
import org.codehaus.groovy.ast.expr.BinaryExpression;
import org.codehaus.groovy.ast.expr.BitwiseNegationExpression;
import org.codehaus.groovy.ast.expr.BooleanExpression;
import org.codehaus.groovy.ast.expr.CastExpression;
import org.codehaus.groovy.ast.expr.ClassExpression;
import org.codehaus.groovy.ast.expr.ClosureExpression;
import org.codehaus.groovy.ast.expr.ClosureListExpression;
import org.codehaus.groovy.ast.expr.ConstantExpression;
import org.codehaus.groovy.ast.expr.ConstructorCallExpression;
import org.codehaus.groovy.ast.expr.DeclarationExpression;
import org.codehaus.groovy.ast.expr.ElvisOperatorExpression;
import org.codehaus.groovy.ast.expr.EmptyExpression;
import org.codehaus.groovy.ast.expr.Expression;
import org.codehaus.groovy.ast.expr.ExpressionTransformer;
import org.codehaus.groovy.ast.expr.FieldExpression;
import org.codehaus.groovy.ast.expr.GStringExpression;
import org.codehaus.groovy.ast.expr.ListExpression;
import org.codehaus.groovy.ast.expr.MapEntryExpression;
import org.codehaus.groovy.ast.expr.MapExpression;
import org.codehaus.groovy.ast.expr.MethodCallExpression;
import org.codehaus.groovy.ast.expr.MethodPointerExpression;
import org.codehaus.groovy.ast.expr.NamedArgumentListExpression;
import org.codehaus.groovy.ast.expr.NotExpression;
import org.codehaus.groovy.ast.expr.PostfixExpression;
import org.codehaus.groovy.ast.expr.PrefixExpression;
import org.codehaus.groovy.ast.expr.PropertyExpression;
import org.codehaus.groovy.ast.expr.RangeExpression;
import org.codehaus.groovy.ast.expr.SpreadExpression;
import org.codehaus.groovy.ast.expr.SpreadMapExpression;
import org.codehaus.groovy.ast.expr.TernaryExpression;
import org.codehaus.groovy.ast.expr.TupleExpression;
import org.codehaus.groovy.ast.expr.UnaryMinusExpression;
import org.codehaus.groovy.ast.expr.UnaryPlusExpression;
import org.codehaus.groovy.ast.expr.VariableExpression;
import org.codehaus.groovy.ast.stmt.AssertStatement;
import org.codehaus.groovy.ast.stmt.BlockStatement;
import org.codehaus.groovy.ast.stmt.BreakStatement;
import org.codehaus.groovy.ast.stmt.CaseStatement;
import org.codehaus.groovy.ast.stmt.CatchStatement;
import org.codehaus.groovy.ast.stmt.ContinueStatement;
import org.codehaus.groovy.ast.stmt.EmptyStatement;
import org.codehaus.groovy.ast.stmt.ExpressionStatement;
import org.codehaus.groovy.ast.stmt.ForStatement;
import org.codehaus.groovy.ast.stmt.IfStatement;
import org.codehaus.groovy.ast.stmt.ReturnStatement;
import org.codehaus.groovy.ast.stmt.Statement;
import org.codehaus.groovy.ast.stmt.SwitchStatement;
import org.codehaus.groovy.ast.stmt.SynchronizedStatement;
import org.codehaus.groovy.ast.stmt.ThrowStatement;
import org.codehaus.groovy.ast.stmt.TryCatchStatement;
import org.codehaus.groovy.ast.stmt.WhileStatement;
import org.codehaus.groovy.control.CompilationFailedException;
import org.codehaus.groovy.control.ParserPlugin;
import org.codehaus.groovy.control.SourceUnit;
import org.codehaus.groovy.syntax.ASTHelper;
import org.codehaus.groovy.syntax.Numbers;
import org.codehaus.groovy.syntax.ParserException;
import org.codehaus.groovy.syntax.Reduction;
import org.codehaus.groovy.syntax.SyntaxException;
import org.codehaus.groovy.syntax.Token;
import org.codehaus.groovy.syntax.Types;
import groovyjarjarasm.asm.Opcodes;

import java.io.FileNotFoundException;
import java.io.FileOutputStream;
import java.io.PrintStream;
import java.io.Reader;
import java.lang.annotation.Annotation;
import java.security.AccessController;
import java.security.PrivilegedAction;
import java.util.ArrayList;
import java.util.HashSet;
import java.util.Iterator;
import java.util.List;
import java.util.Set;

import static org.codehaus.groovy.ast.tools.GeneralUtils.nullX;
import static org.codehaus.groovy.runtime.DefaultGroovyMethods.asBoolean;
import static org.codehaus.groovy.runtime.DefaultGroovyMethods.last;

/**
 * A parser plugin which adapts the JSR Antlr Parser to the Groovy runtime.
 */
public class AntlrParserPlugin extends ASTHelper implements ParserPlugin, GroovyTokenTypes {

    private static class AnonymousInnerClassCarrier extends Expression {
        ClassNode innerClass;

        @Override
        public Expression transformExpression(ExpressionTransformer transformer) {
            return null;
        }

        @Override
        public void setSourcePosition(final ASTNode node) {
            super.setSourcePosition(node);
            innerClass.setSourcePosition(node);
        }

        @Override
        public void setColumnNumber(final int columnNumber) {
            super.setColumnNumber(columnNumber);
            innerClass.setColumnNumber(columnNumber);
        }

        @Override
        public void setLineNumber(final int lineNumber) {
            super.setLineNumber(lineNumber);
            innerClass.setLineNumber(lineNumber);
        }

        @Override
        public void setLastColumnNumber(final int columnNumber) {
            super.setLastColumnNumber(columnNumber);
            innerClass.setLastColumnNumber(columnNumber);
        }

        @Override
        public void setLastLineNumber(final int lineNumber) {
            super.setLastLineNumber(lineNumber);
            innerClass.setLastLineNumber(lineNumber);
        }
    }

    protected AST ast;
    private ClassNode classNode;
    private MethodNode methodNode;
    protected String[] tokenNames;
    private boolean enumConstantBeingDef;
    private boolean forStatementBeingDef;
    private boolean annotationBeingDef;
    private boolean firstParamIsVarArg;
    private boolean firstParam;
    // GRECLIPSE add
    protected LocationSupport locations = LocationSupport.NO_LOCATIONS;
    // GRECLIPSE end

    public Reduction parseCST(SourceUnit sourceUnit, Reader reader) throws CompilationFailedException {
        SourceBuffer sourceBuffer = new SourceBuffer();
        transformCSTIntoAST(sourceUnit, reader, sourceBuffer);
        processAST();
        return outputAST(sourceUnit, sourceBuffer);
    }

    protected void transformCSTIntoAST(SourceUnit sourceUnit, Reader reader, SourceBuffer sourceBuffer) throws CompilationFailedException {
        ast = null;

        setController(sourceUnit);

        UnicodeEscapingReader unicodeReader = new UnicodeEscapingReader(reader, sourceBuffer);
        UnicodeLexerSharedInputState inputState = new UnicodeLexerSharedInputState(unicodeReader);
        GroovyLexer lexer = new GroovyLexer(inputState);
        unicodeReader.setLexer(lexer);
        GroovyRecognizer parser = GroovyRecognizer.make(lexer);
        parser.setSourceBuffer(sourceBuffer);
        tokenNames = parser.getTokenNames();
        parser.setFilename(sourceUnit.getName());

        // start parsing at the compilationUnit rule
        try {
            parser.compilationUnit();
        }
        catch (TokenStreamRecognitionException tsre) {
            RecognitionException e = tsre.recog;
            SyntaxException se = new SyntaxException(e.getMessage(), e, e.getLine(), e.getColumn());
            se.setFatal(true);
            sourceUnit.addError(se);
        }
        catch (RecognitionException e) {
            SyntaxException se = new SyntaxException(e.getMessage(), e, e.getLine(), e.getColumn());
            se.setFatal(true);
            sourceUnit.addError(se);
        }
        catch (TokenStreamException e) {
            sourceUnit.addException(e);
        }
        // GRECLIPSE add
        configureLocationSupport(sourceBuffer);
        // GRECLIPSE end
        ast = parser.getAST();
    }

    // GRECLIPSE add
    protected void configureLocationSupport(SourceBuffer sourceBuffer) {
        locations = sourceBuffer.getLocationSupport();
    }
    // GRECLIPSE end

    protected void processAST() {
        AntlrASTProcessor snippets = new AntlrASTProcessSnippets();
        ast = snippets.process(ast);
    }

    public Reduction outputAST(final SourceUnit sourceUnit, final SourceBuffer sourceBuffer) {
        return AccessController.doPrivileged((PrivilegedAction<Reduction>) () -> {
            outputASTInVariousFormsIfNeeded(sourceUnit, sourceBuffer);
            return null;
        });
    }

    private void outputASTInVariousFormsIfNeeded(SourceUnit sourceUnit, SourceBuffer sourceBuffer) {
        // straight xstream output of AST
        String formatProp = System.getProperty("ANTLR.AST".toLowerCase()); // uppercase to hide from jarjar

        /* GRECLIPSE edit
        if ("xml".equals(formatProp)) {
            XStreamUtils.serialize(sourceUnit.getName() + ".antlr", ast);
        }
        */

        // 'pretty printer' output of AST
        if ("groovy".equals(formatProp)) {
            try {
                PrintStream out = new PrintStream(new FileOutputStream(sourceUnit.getName() + ".pretty.groovy"));
                Visitor visitor = new SourcePrinter(out, tokenNames);
                AntlrASTProcessor treewalker = new SourceCodeTraversal(visitor);
                treewalker.process(ast);
            } catch (FileNotFoundException e) {
                System.out.println("Cannot create " + sourceUnit.getName() + ".pretty.groovy");
            }
        }

        // output AST in format suitable for opening in http://freemind.sourceforge.net
        // which is a really nice way of seeing the AST, folding nodes etc
        if ("mindmap".equals(formatProp)) {
            try {
                PrintStream out = new PrintStream(new FileOutputStream(sourceUnit.getName() + ".mm"));
                Visitor visitor = new MindMapPrinter(out, tokenNames);
                AntlrASTProcessor treewalker = new PreOrderTraversal(visitor);
                treewalker.process(ast);
            } catch (FileNotFoundException e) {
                System.out.println("Cannot create " + sourceUnit.getName() + ".mm");
            }
        }

        // include original line/col info and source code on the mindmap output
        if ("extendedMindmap".equals(formatProp)) {
            try {
                PrintStream out = new PrintStream(new FileOutputStream(sourceUnit.getName() + ".mm"));
                Visitor visitor = new MindMapPrinter(out, tokenNames, sourceBuffer);
                AntlrASTProcessor treewalker = new PreOrderTraversal(visitor);
                treewalker.process(ast);
            } catch (FileNotFoundException e) {
                System.out.println("Cannot create " + sourceUnit.getName() + ".mm");
            }
        }

        // html output of AST
        if ("html".equals(formatProp)) {
            try {
                PrintStream out = new PrintStream(new FileOutputStream(sourceUnit.getName() + ".html"));
                List<VisitorAdapter> v = new ArrayList<>();
                v.add(new NodeAsHTMLPrinter(out, tokenNames));
                v.add(new SourcePrinter(out, tokenNames));
                Visitor visitors = new CompositeVisitor(v);
                AntlrASTProcessor treewalker = new SourceCodeTraversal(visitors);
                treewalker.process(ast);
            } catch (FileNotFoundException e) {
                System.out.println("Cannot create " + sourceUnit.getName() + ".html");
            }
        }
    }

    public ModuleNode buildAST(SourceUnit sourceUnit, ClassLoader classLoader, Reduction cst) throws ParserException {
        setClassLoader(classLoader);
        makeModule();
        try {
            convertGroovy(ast);
            // GRECLIPSE add -- does it look broken (i.e. have we built a script for it containing rubbish)
            if (looksBroken(output) && output.getMethods().isEmpty() && sourceUnit.getErrorCollector().hasErrors()) {
                output.setEncounteredUnrecoverableError(true);
            }
            // GRECLIPSE end
            if (output.getStatementBlock().isEmpty() && output.getMethods().isEmpty() && output.getClasses().isEmpty()) {
                // GRECLIPSE add
                if (ast == null && sourceUnit.getErrorCollector().hasErrors()) {
                    output.setEncounteredUnrecoverableError(true);
                }
                // GRECLIPSE end
                output.addStatement(ReturnStatement.RETURN_NULL_OR_VOID);
            }

            // set the script source position
            ClassNode scriptClassNode = output.getScriptClassDummy();
            if (scriptClassNode != null) {
                List<Statement> statements = output.getStatementBlock().getStatements();
                if (!statements.isEmpty()) {
                    Statement firstStatement = statements.get(0);
                    Statement lastStatement = statements.get(statements.size() - 1);

                    scriptClassNode.setSourcePosition(firstStatement);
                    scriptClassNode.setLastColumnNumber(lastStatement.getLastColumnNumber());
                    scriptClassNode.setLastLineNumber(lastStatement.getLastLineNumber());
                }
            }
            // GRECLIPSE add
            output.setStart(0);
            output.setLineNumber(1);
            output.setColumnNumber(1);
            output.setEnd(locations.getEnd());
            output.setLastLineNumber(locations.getEndLine());
            output.setLastColumnNumber(locations.getEndColumn());
            BlockStatement blockStatement = output.getStatementBlock();
            if (!blockStatement.isEmpty() || !output.getMethods().isEmpty()) {
                ASTNode first = getFirst(blockStatement, output.getMethods());
                ASTNode last = getLast(blockStatement, output.getMethods());
                if (!blockStatement.isEmpty()) {
                    blockStatement.setStart(first.getStart());
                    blockStatement.setLineNumber(first.getLineNumber());
                    blockStatement.setColumnNumber(first.getColumnNumber());
                    blockStatement.setEnd(last.getEnd());
                    blockStatement.setLastLineNumber(last.getLastLineNumber());
                    blockStatement.setLastColumnNumber(last.getLastColumnNumber());
                }
                if (!output.getClasses().isEmpty()) {
                    ClassNode scriptClass = output.getClasses().get(0);
                    scriptClass.setStart(first.getStart());
                    scriptClass.setLineNumber(first.getLineNumber());
                    scriptClass.setColumnNumber(first.getColumnNumber());
                    scriptClass.setEnd(last.getEnd());
                    scriptClass.setLastLineNumber(last.getLastLineNumber());
                    scriptClass.setLastColumnNumber(last.getLastColumnNumber());

                    // fix the run method to contain the start and end locations of the statement block
                    MethodNode runMethod = scriptClass.getDeclaredMethod("run", Parameter.EMPTY_ARRAY);
                    runMethod.setStart(first.getStart());
                    runMethod.setLineNumber(first.getLineNumber());
                    runMethod.setColumnNumber(first.getColumnNumber());
                    runMethod.setEnd(last.getEnd());
                    runMethod.setLastLineNumber(last.getLastLineNumber());
                    runMethod.setLastColumnNumber(last.getLastColumnNumber());
                    runMethod.addAnnotation(makeAnnotationNode(Override.class));
                }
            }
            output.putNodeMetaData(LocationSupport.class, locations);
            // GRECLIPSE end
        } catch (ASTRuntimeException e) {
            throw new ASTParserException(e.getMessage() + ". File: " + sourceUnit.getName(), e);
        }
        ast = null;
        return output;
    }

    // GRECLIPSE add
    private static boolean looksBroken(ModuleNode moduleNode) {
        List<ClassNode> classes = moduleNode.getClasses();
        if (classes.size() != 1 || !classes.get(0).isScript()) {
            return false;
        }
        if (moduleNode.getStatementBlock().isEmpty()) {
            return true;
        }
        // Is it just a constant expression containing the word error?
        // TODO: Do we need to change it from ERROR to something more unlikely?
        List<Statement> statements = moduleNode.getStatementBlock().getStatements();
        if (statements.size() == 1) {
            Statement statement = statements.get(0);
            if (statement instanceof ExpressionStatement) {
                Expression expression = ((ExpressionStatement) statement).getExpression();
                if (expression instanceof ConstantExpression && expression.getText().equals("ERROR")) {
                    return true;
                }
            }
        }
        return false;
    }

    /** Returns the first ast node in the script, either a method or a statement. */
    private ASTNode getFirst(BlockStatement blockStatement, List<MethodNode> methods) {
        MethodNode method = (!methods.isEmpty() ? methods.get(0) : null);
        Statement statement = (!blockStatement.isEmpty() ? blockStatement.getStatements().get(0) : null);
        if (method == null && (statement == null || (statement.getStart() == 0 && statement.getLength() == 0))) {
            // a script with no methods or statements; add a synthetic statement after the end of the package declaration/import statements
            statement = createEmptyScriptStatement();
        }
        int statementStart = (statement != null ? statement.getStart() : Integer.MAX_VALUE);
        int methodStart = (method != null ? method.getStart() : Integer.MAX_VALUE);
        return (statementStart <= methodStart ? statement : method);
    }

    /** Returns the last ast node in the script, either a method or a statement. */
    private ASTNode getLast(BlockStatement blockStatement, List<MethodNode> methods) {
        MethodNode method = (!methods.isEmpty() ? last(methods) : null);
        Statement statement = (!blockStatement.isEmpty() ? last(blockStatement.getStatements()) : null);
        if (method == null && (statement == null || (statement.getStart() == 0 && statement.getLength() == 0))) {
            // a script with no methods or statements; add a synthetic statement after the end of the package declaration/import statements
            statement = createEmptyScriptStatement();
        }
        int statementStart = (statement != null ? statement.getEnd() : Integer.MIN_VALUE);
        int methodStart = (method != null ? method.getStart() : Integer.MIN_VALUE);
        return (statementStart >= methodStart ? statement : method);
    }

    /** Creates a synthetic statement that starts after the last import or package statement. */
    private Statement createEmptyScriptStatement() {
        Statement statement = ReturnStatement.RETURN_NULL_OR_VOID;
        ASTNode target = null;
        if (asBoolean(output.getImports())) {
            target = last(output.getImports());
        } else if (output.hasPackage()) {
            target = output.getPackage();
        }
        if (target != null) {
            // import/package nodes do not include trailing semicolon, so use end of line instead of end of node
            int off = Math.min(locations.findOffset(target.getLastLineNumber() + 1, 1), locations.getEnd() - 1);
            int[] row_col = locations.getRowCol(off);

            statement = new ReturnStatement(ConstantExpression.NULL);
            statement.setStart(off);
            statement.setEnd(off);
            statement.setLineNumber(row_col[0]);
            statement.setColumnNumber(row_col[1]);
            statement.setLastLineNumber(row_col[0]);
            statement.setLastColumnNumber(row_col[1]);
        }
        return statement;
    }
    // GRECLIPSE end

    /**
     * Converts the Antlr AST to the Groovy AST.
     */
    protected void convertGroovy(AST node) {
        while (node != null) {
            int type = node.getType();
            switch (type) {
                case PACKAGE_DEF:
                    packageDef(node);
                    break;

                case STATIC_IMPORT:
                case IMPORT:
                    importDef(node);
                    break;

                case TRAIT_DEF:
                case CLASS_DEF:
                    classDef(node);
                    break;

                case INTERFACE_DEF:
                    interfaceDef(node);
                    break;

                case METHOD_DEF:
                    methodDef(node);
                    break;

                case ENUM_DEF:
                    enumDef(node);
                    break;

                case ANNOTATION_DEF:
                    annotationDef(node);
                    break;

                default:
                    output.addStatement(statement(node));
            }
            node = node.getNextSibling();
        }
    }

    // Top level control structures
    //-------------------------------------------------------------------------

    protected void packageDef(AST packageDef) {
        List<AnnotationNode> annotations = new ArrayList<>();
        AST node = packageDef.getFirstChild();
        if (isType(ANNOTATIONS, node)) {
            processAnnotations(annotations, node);
            node = node.getNextSibling();
        }
        PackageNode packageNode = setPackage(qualifiedName(node), annotations);
        // GRECLIPSE edit
        //configureAST(packageNode, packageDef);
        configureAST(packageNode, node);
        // GRECLIPSE end
    }

    protected void importDef(AST importNode) {
        try {
            // GROOVY-6094
            output.putNodeMetaData(ImportNode.class, ImportNode.class);

            boolean isStatic = importNode.getType() == STATIC_IMPORT;
            List<AnnotationNode> annotations = new ArrayList<>();

            AST node = importNode.getFirstChild();
            if (isType(ANNOTATIONS, node)) {
                processAnnotations(annotations, node);
                node = node.getNextSibling();
            }

            ImportNode imp;
            String alias = null;
            AST aliasNode = null;
            if (isType(LITERAL_as, node)) {
                //import is like "import Foo as Bar"
                node = node.getFirstChild();
                aliasNode = node.getNextSibling();
                alias = identifier(aliasNode);
            }

            if (node.getNumberOfChildren() == 0) {
                String name = identifier(node);
                // import is like  "import Foo"
                /* GRECLIPSE edit
                ClassNode type = ClassHelper.make(name);
                configureAST(type, importNode);
                */
                ClassNode type = makeClassNode(name);
                configureAST(type, "?".equals(name) ? importNode : node);
                // GRECLIPSE end
                addImport(type, name, alias, annotations);
                imp = last(output.getImports());
                // GRECLIPSE edit
                configureAST(imp, importNode, node, null);
                // GRECLIPSE end
                return;
            }

            AST packageNode = node.getFirstChild();
            String packageName = qualifiedName(packageNode);
            AST nameNode = packageNode.getNextSibling();
            if (isType(STAR, nameNode)) {
                if (isStatic) {
                    // import is like "import static foo.Bar.*"
                    // packageName is actually a className in this case
                    /* GRECLIPSE edit
                    ClassNode type = ClassHelper.make(packageName);
                    configureAST(type, importNode);
                    */
                    ClassNode type = makeClassNode(packageName);
                    configureAST(type, packageNode);
                    // GRECLIPSE end
                    addStaticStarImport(type, packageName, annotations);
                    imp = output.getStaticStarImports().get(packageName);
                    // GRECLIPSE edit
                    configureAST(imp, importNode, packageNode, null);
                    // GRECLIPSE end
                } else {
                    // import is like "import foo.*"
                    addStarImport(packageName, annotations);
                    imp = last(output.getStarImports());
                    // GRECLIPSE edit
                    configureAST(imp, importNode, packageNode, null);
                    // GRECLIPSE end
                }

                if (alias != null)
                    throw new GroovyBugError("imports like 'import foo.* as Bar' are not supported and should be caught by the grammar");
            } else {
                String name = identifier(nameNode);
                if (isStatic) {
                    // import is like "import static foo.Bar.method"
                    // packageName is really class name in this case
                    /* GRECLIPSE edit
                    ClassNode type = ClassHelper.make(packageName);
                    configureAST(type, importNode);
                    */
                    ClassNode type = makeClassNode(packageName);
                    configureAST(type, packageNode);
                    // GRECLIPSE end
                    addStaticImport(type, name, alias, annotations);
                    imp = output.getStaticImports().get(alias == null ? name : alias);
                    // GRECLIPSE edit
                    imp.setFieldNameExpr(literalExpression(nameNode, name));
                    configureAST(imp, importNode, packageNode, nameNode);
                    // GRECLIPSE end
                } else {
                    // import is like "import foo.Bar"
                    /* GRECLIPSE edit
                    ClassNode type = ClassHelper.make(packageName + "." + name);
                    configureAST(type, importNode);
                    */
                    ClassNode type = makeClassNode(packageName + "." + name);
                    type.setLineNumber(packageNode.getLine());
                    type.setColumnNumber(packageNode.getColumn());
                    type.setStart(locations.findOffset(type.getLineNumber(), type.getColumnNumber()));
                    type.setLastLineNumber(((GroovySourceAST) nameNode).getLineLast());
                    type.setLastColumnNumber(((GroovySourceAST) nameNode).getColumnLast());
                    type.setEnd(locations.findOffset(type.getLastLineNumber(), type.getLastColumnNumber()));
                    // GRECLIPSE end
                    addImport(type, name, alias, annotations);
                    imp = last(output.getImports());
                    // GRECLIPSE edit
                    configureAST(imp, importNode, packageNode, nameNode);
                    // GRECLIPSE end
                }
                // GRECLIPSE add
                if (alias != null) {
                    imp.setAliasExpr(literalExpression(aliasNode, alias));
                }
                // GRECLIPSE end
            }
        } finally {
            // we're using node metadata here in order to fix GROOVY-6094
            // without breaking external APIs
            Object node = output.getNodeMetaData(ImportNode.class);
            if (node != null && node != ImportNode.class) {
                configureAST((ImportNode)node, importNode);
            }
            output.removeNodeMetaData(ImportNode.class);
        }
    }

    private void processAnnotations(List<AnnotationNode> annotations, AST node) {
        AST child = node.getFirstChild();
        while (child != null) {
            if (isType(ANNOTATION, child))
                annotations.add(annotation(child));
            child = child.getNextSibling();
        }
    }

    protected void annotationDef(AST classDef) {
        List<AnnotationNode> annotations = new ArrayList<>();
        AST node = classDef.getFirstChild();
        int modifiers = Opcodes.ACC_PUBLIC;
        if (isType(MODIFIERS, node)) {
            modifiers = modifiers(node, annotations, modifiers);
            checkNoInvalidModifier(classDef, "Annotation Definition", modifiers, Opcodes.ACC_SYNCHRONIZED, "synchronized");
            node = node.getNextSibling();
        }
        modifiers |= Opcodes.ACC_ABSTRACT | Opcodes.ACC_INTERFACE | Opcodes.ACC_ANNOTATION;

        String name = identifier(node);
        // GRECLIPSE add
        GroovySourceAST groovySourceAST = (GroovySourceAST) node;
        int nameStart = locations.findOffset(groovySourceAST.getLine(), groovySourceAST.getColumn());
        int nameEnd = locations.findOffset(groovySourceAST.getLineLast(), groovySourceAST.getColumnLast());
        // GRECLIPSE end
        node = node.getNextSibling();
        ClassNode superClass = ClassHelper.OBJECT_TYPE;

        GenericsType[] genericsType = null;
        if (isType(TYPE_PARAMETERS, node)) {
            genericsType = makeGenericsType(node);
            node = node.getNextSibling();
        }

        ClassNode[] interfaces = ClassNode.EMPTY_ARRAY;
        if (isType(EXTENDS_CLAUSE, node)) {
            interfaces = interfaces(node);
            node = node.getNextSibling();
        }

        boolean syntheticPublic = ((modifiers & Opcodes.ACC_SYNTHETIC) != 0);
        modifiers &= ~Opcodes.ACC_SYNTHETIC;
        classNode = new ClassNode(dot(getPackageName(), name), modifiers, superClass, interfaces, null);
        classNode.setSyntheticPublic(syntheticPublic);
        classNode.addAnnotations(annotations);
        classNode.setGenericsTypes(genericsType);
        classNode.addInterface(ClassHelper.Annotation_TYPE);
        // GRECLIPSE add
        classNode.setNameStart(nameStart);
        classNode.setNameEnd(nameEnd - 1);
        // GRECLIPSE end
        configureAST(classNode, classDef);

        assertNodeType(OBJBLOCK, node);
        objectBlock(node);
        output.addClass(classNode);
        classNode = null;
    }

    protected void interfaceDef(AST classDef) {
        innerInterfaceDef(classDef);
        classNode = null;
    }

    protected void innerInterfaceDef(AST classDef) {
        List<AnnotationNode> annotations = new ArrayList<>();
        AST node = classDef.getFirstChild();
        int modifiers = Opcodes.ACC_PUBLIC;
        if (isType(MODIFIERS, node)) {
            modifiers = modifiers(node, annotations, modifiers);
            checkNoInvalidModifier(classDef, "Interface", modifiers, Opcodes.ACC_SYNCHRONIZED, "synchronized");
            node = node.getNextSibling();
        }
        modifiers |= Opcodes.ACC_ABSTRACT | Opcodes.ACC_INTERFACE;

        String name = identifier(node);
        // GRECLIPSE add
        GroovySourceAST groovySourceAST = (GroovySourceAST) node;
        int nameStart = locations.findOffset(groovySourceAST.getLine(), groovySourceAST.getColumn());
        int nameEnd = locations.findOffset(groovySourceAST.getLineLast(), groovySourceAST.getColumnLast());
        // GRECLIPSE end
        node = node.getNextSibling();
        ClassNode superClass = ClassHelper.OBJECT_TYPE;

        GenericsType[] genericsType = null;
        if (isType(TYPE_PARAMETERS, node)) {
            genericsType = makeGenericsType(node);
            node = node.getNextSibling();
        }

        ClassNode[] interfaces = ClassNode.EMPTY_ARRAY;
        if (isType(EXTENDS_CLAUSE, node)) {
            interfaces = interfaces(node);
            node = node.getNextSibling();
        }

        ClassNode outerClass = classNode;
        boolean syntheticPublic = ((modifiers & Opcodes.ACC_SYNTHETIC) != 0);
        modifiers &= ~Opcodes.ACC_SYNTHETIC;
        if (classNode != null) {
            name = classNode.getNameWithoutPackage() + "$" + name;
            String fullName = dot(classNode.getPackageName(), name);
            classNode = new InnerClassNode(classNode, fullName, modifiers, superClass, interfaces, null);
        } else {
            classNode = new ClassNode(dot(getPackageName(), name), modifiers, superClass, interfaces, null);
        }
        classNode.setSyntheticPublic(syntheticPublic);
        classNode.addAnnotations(annotations);
        classNode.setGenericsTypes(genericsType);
        configureAST(classNode, classDef);
        // GRECLIPSE add
        classNode.setNameStart(nameStart);
        classNode.setNameEnd(nameEnd - 1);
        // GRECLIPSE end

        assertNodeType(OBJBLOCK, node);
        objectBlock(node);
        output.addClass(classNode);

        classNode = outerClass;
    }

    protected void classDef(AST classDef) {
        innerClassDef(classDef);
        classNode = null;
    }

    private ClassNode getClassOrScript(ClassNode node) {
        if (node != null) return node;
        return output.getScriptClassDummy();
    }

    private static int anonymousClassCount(ClassNode node) {
        int count = 0;
        for (Iterator<InnerClassNode> it = node.getInnerClasses(); it.hasNext();) {
            InnerClassNode innerClass = it.next();
            if (innerClass.isAnonymous()) {
                count += 1;
            }
        }
        return count;
    }

    protected Expression anonymousInnerClassDef(AST node) {
        ClassNode oldNode = classNode;
        ClassNode outerClass = getClassOrScript(oldNode);
        String innerClassName = outerClass.getName() + "$" + (anonymousClassCount(outerClass) + 1);
        if (enumConstantBeingDef) {
            classNode = new EnumConstantClassNode(outerClass, innerClassName, Opcodes.ACC_PUBLIC, ClassHelper.OBJECT_TYPE);
        } else {
            classNode = new InnerClassNode(outerClass, innerClassName, 0, ClassHelper.OBJECT_TYPE);
        }
        ((InnerClassNode) classNode).setAnonymous(true);
        classNode.setEnclosingMethod(methodNode);
        configureAST(classNode, node);

        assertNodeType(OBJBLOCK, node);
        objectBlock(node);

        AnonymousInnerClassCarrier ret = new AnonymousInnerClassCarrier();
        ret.innerClass = classNode;
        output.addClass(classNode);
        classNode = oldNode;
        return ret;
    }

    protected void innerClassDef(AST classDef) {
        List<AnnotationNode> annotations = new ArrayList<>();

        if (isType(TRAIT_DEF, classDef)) {
<<<<<<< HEAD
            /* GRECLIPSE edit
            annotations.add(new AnnotationNode(ClassHelper.makeCached(Trait.class)));
            */
            annotations.add(makeAnnotationNode(Trait.class));
=======
            // GRECLIPSE edit
            //annotations.add(new AnnotationNode(ClassHelper.make("groovy.transform.Trait")));
            annotations.add(makeAnnotationNode(groovy.transform.Trait.class));
>>>>>>> 62bbcb2d
            // GRECLIPSE end
        }

        AST node = classDef.getFirstChild();
        int modifiers = Opcodes.ACC_PUBLIC;
        if (isType(MODIFIERS, node)) {
            modifiers = modifiers(node, annotations, modifiers);
            checkNoInvalidModifier(classDef, "Class", modifiers, Opcodes.ACC_SYNCHRONIZED, "synchronized");
            node = node.getNextSibling();
        }

        String name = identifier(node);
        // GRECLIPSE add
        GroovySourceAST groovySourceAST = (GroovySourceAST) node;
        int nameStart = locations.findOffset(groovySourceAST.getLine(), groovySourceAST.getColumn());
        int nameEnd = nameStart + name.length();
        // GRECLIPSE end
        node = node.getNextSibling();

        GenericsType[] genericsType = null;
        if (isType(TYPE_PARAMETERS, node)) {
            genericsType = makeGenericsType(node);
            node = node.getNextSibling();
        }

        ClassNode superClass = null;
        if (isType(EXTENDS_CLAUSE, node)) {
            superClass = makeTypeWithArguments(node);
            node = node.getNextSibling();
        }

        ClassNode[] interfaces = ClassNode.EMPTY_ARRAY;
        if (isType(IMPLEMENTS_CLAUSE, node)) {
            interfaces = interfaces(node);
            node = node.getNextSibling();
        }

        // TODO read mixins
        MixinNode[] mixins = {};
        ClassNode outerClass = classNode;
        boolean syntheticPublic = ((modifiers & Opcodes.ACC_SYNTHETIC) != 0);
        modifiers &= ~Opcodes.ACC_SYNTHETIC;
        if (classNode != null) {
            name = classNode.getNameWithoutPackage() + "$" + name;
            String fullName = dot(classNode.getPackageName(), name);
            if (classNode.isInterface()) {
                modifiers |= Opcodes.ACC_STATIC;
            }
            classNode = new InnerClassNode(classNode, fullName, modifiers, superClass, interfaces, mixins);
        } else {
            classNode = new ClassNode(dot(getPackageName(), name), modifiers, superClass, interfaces, mixins);
        }
        classNode.addAnnotations(annotations);
        classNode.setGenericsTypes(genericsType);
        classNode.setSyntheticPublic(syntheticPublic);
        configureAST(classNode, classDef);
        // GRECLIPSE add
        classNode.setNameStart(nameStart);
        classNode.setNameEnd(nameEnd - 1);
        // GRECLIPSE end

        // we put the class already in output to avoid the most inner classes
        // will be used as first class later in the loader. The first class
        // there determines what GCL#parseClass for example will return, so we
        // have here to ensure it won't be the inner class
        output.addClass(classNode);

        // GRECLIPSE add
        // a null node means the classbody is missing but the parser recovered
        // an error will already have been recorded against the file
        if (node != null) {
        // GRECLIPSE end
        assertNodeType(OBJBLOCK, node);
        objectBlock(node);
        // GRECLIPSE add
        }
        // GRECLIPSE end

        classNode = outerClass;
    }

    protected void objectBlock(AST objectBlock) {
        for (AST node = objectBlock.getFirstChild(); node != null; node = node.getNextSibling()) {
            int type = node.getType();
            switch (type) {
                case OBJBLOCK:
                    objectBlock(node);
                    break;

                case ANNOTATION_FIELD_DEF:
                case METHOD_DEF:
                    methodDef(node);
                    break;

                case CTOR_IDENT:
                    constructorDef(node);
                    break;

                case VARIABLE_DEF:
                    fieldDef(node);
                    break;

                case STATIC_INIT:
                    staticInit(node);
                    break;

                case INSTANCE_INIT:
                    objectInit(node);
                    break;

                case ENUM_DEF:
                    enumDef(node);
                    break;

                case ENUM_CONSTANT_DEF:
                    enumConstantDef(node);
                    break;

                case TRAIT_DEF:
                case CLASS_DEF:
                    innerClassDef(node);
                    break;

                case INTERFACE_DEF:
                    innerInterfaceDef(node);
                    break;

                default:
                    unknownAST(node);
            }
        }
    }

    protected void enumDef(AST enumNode) {
        assertNodeType(ENUM_DEF, enumNode);
        List<AnnotationNode> annotations = new ArrayList<>();

        AST node = enumNode.getFirstChild();
        int modifiers = Opcodes.ACC_PUBLIC;
        if (isType(MODIFIERS, node)) {
            modifiers = modifiers(node, annotations, modifiers);
            node = node.getNextSibling();
        }

        // GRECLIPSE add
        GroovySourceAST groovySourceAST = (GroovySourceAST) node;
        int nameStart = locations.findOffset(groovySourceAST.getLine(), groovySourceAST.getColumn());
        int nameEnd = locations.findOffset(groovySourceAST.getLineLast(), groovySourceAST.getColumnLast());
        // GRECLIPSE end

        String name = identifier(node);
        node = node.getNextSibling();

        ClassNode[] interfaces = interfaces(node);
        node = node.getNextSibling();

        boolean syntheticPublic = ((modifiers & Opcodes.ACC_SYNTHETIC) != 0);
        modifiers &= ~Opcodes.ACC_SYNTHETIC;
        String enumName = (classNode != null ? name : dot(getPackageName(), name));
        ClassNode enumClass = EnumHelper.makeEnumNode(enumName, modifiers, interfaces, classNode);
        enumClass.setSyntheticPublic(syntheticPublic);
        enumClass.addAnnotations(annotations);
        // GRECLIPSE add
        enumClass.setNameStart(nameStart);
        enumClass.setNameEnd(nameEnd - 1);
        // GRECLIPSE end
        configureAST(enumClass, enumNode);

        ClassNode oldNode = classNode;
        classNode = enumClass;
        assertNodeType(OBJBLOCK, node);
        objectBlock(node);
        classNode = oldNode;

        output.addClass(enumClass);
    }

    protected void enumConstantDef(AST node) {
        enumConstantBeingDef = true;
        assertNodeType(ENUM_CONSTANT_DEF, node);
        List<AnnotationNode> annotations = new ArrayList<>();
        AST element = node.getFirstChild();
        if (isType(ANNOTATIONS, element)) {
            processAnnotations(annotations, element);
            element = element.getNextSibling();
        }
        String identifier = identifier(element);
        // GRECLIPSE add
        int nameStart = locations.findOffset(element.getLine(), element.getColumn());
        int nameEnd = nameStart + identifier.length();
        // GRECLIPSE end
        Expression init = null;
        element = element.getNextSibling();

        if (element != null) {
            init = expression(element);
            ClassNode innerClass;
            if (element.getNextSibling() == null) {
                innerClass = getAnonymousInnerClassNode(init);
                if (innerClass != null) {
                    init = null;
                }
            } else {
                element = element.getNextSibling();
                Expression next = expression(element);
                innerClass = getAnonymousInnerClassNode(next);
            }

            if (innerClass != null) {
                // we have to handle an enum constant with a class overriding
                // a method in which case we need to configure the inner class
                innerClass.setSuperClass(classNode.getPlainNodeReference());
                innerClass.setModifiers(classNode.getModifiers() | Opcodes.ACC_FINAL);
                // GRECLIPSE add
                innerClass.setNameStart(nameStart);
                innerClass.setNameEnd(nameEnd - 1);
                // GRECLIPSE end
                // we use a ClassExpression for transportation to EnumVisitor
                Expression inner = new ClassExpression(innerClass);
                if (init == null) {
                    ListExpression le = new ListExpression();
                    le.addExpression(inner);
                    init = le;
                } else {
                    if (init instanceof ListExpression) {
                        ((ListExpression) init).addExpression(inner);
                    } else {
                        ListExpression le = new ListExpression();
                        le.addExpression(init);
                        le.addExpression(inner);
                        init = le;
                    }
                }
                // and remove the final modifier from classNode to allow the sub class
                classNode.setModifiers(classNode.getModifiers() & ~Opcodes.ACC_FINAL);
            } else if (isType(ELIST, element)) {
                if (init instanceof ListExpression && !((ListExpression) init).isWrapped()) {
                    ListExpression le = new ListExpression();
                    le.addExpression(init);
                    init = le;
                }
            }
        }
        FieldNode enumField = EnumHelper.addEnumConstant(classNode, identifier, init);
        enumField.addAnnotations(annotations);
        // GRECLIPSE add
        enumField.setNameStart(nameStart);
        enumField.setNameEnd(nameEnd - 1);
        // GRECLIPSE end
        configureAST(enumField, node);
        enumConstantBeingDef = false;
    }

    protected void throwsList(AST node, List<ClassNode> list) {
        String name;
        if (isType(DOT, node)) {
            name = qualifiedName(node);
        } else {
            name = identifier(node);
        }
        ClassNode exception = ClassHelper.make(name);
        configureAST(exception, node);
        list.add(exception);
        AST next = node.getNextSibling();
        if (next != null) throwsList(next, list);
    }

    protected void methodDef(AST methodDef) {
        MethodNode oldNode = methodNode;
        List<AnnotationNode> annotations = new ArrayList<>();
        AST node = methodDef.getFirstChild();

        GenericsType[] generics = null;
        if (isType(TYPE_PARAMETERS, node)) {
            generics = makeGenericsType(node);
            node = node.getNextSibling();
        }

        int modifiers = Opcodes.ACC_PUBLIC;
        if (isType(MODIFIERS, node)) {
            modifiers = modifiers(node, annotations, modifiers);
            checkNoInvalidModifier(methodDef, "Method", modifiers, Opcodes.ACC_VOLATILE, "volatile");
            node = node.getNextSibling();
        }
        // GRECLIPSE add
        else {
            modifiers |= Opcodes.ACC_SYNTHETIC;
        }
        // GRECLIPSE end
        if (isAnInterface()) {
            modifiers |= Opcodes.ACC_ABSTRACT;
        }

        ClassNode returnType = null;
        if (isType(TYPE, node)) {
            returnType = makeTypeWithArguments(node);
            node = node.getNextSibling();
        }

        String name = identifier(node);
        if (classNode != null && !classNode.isAnnotationDefinition()) {
            if (classNode.getNameWithoutPackage().equals(name)) {
                if (isAnInterface()) {
                    throw new ASTRuntimeException(methodDef, "Constructor not permitted within an interface.");
                }
                throw new ASTRuntimeException(methodDef, "Invalid constructor format. Remove '" + returnType.getName() +
                        "' as the return type if you want a constructor, or use a different name if you want a method.");
            }
        }
        // GRECLIPSE add
        GroovySourceAST groovySourceAST = (GroovySourceAST) node;
        int nameStart = locations.findOffset(groovySourceAST.getLine(), groovySourceAST.getColumn());
        int nameEnd = locations.findOffset(groovySourceAST.getLine(), groovySourceAST.getColumnLast());
        // GRECLIPSE end
        node = node.getNextSibling();

        Parameter[] parameters = Parameter.EMPTY_ARRAY;
        ClassNode[] exceptions = ClassNode.EMPTY_ARRAY;

        if (classNode == null || !classNode.isAnnotationDefinition()) {
            assertNodeType(PARAMETERS, node);
            parameters = parameters(node);
            if (parameters == null) parameters = Parameter.EMPTY_ARRAY;
            // GRECLIPSE add
            groovySourceAST = (GroovySourceAST) node;
            // GRECLIPSE end
            node = node.getNextSibling();

            if (isType(LITERAL_throws, node)) {
                AST throwsNode = node.getFirstChild();
                List<ClassNode> exceptionList = new ArrayList<>();
                throwsList(throwsNode, exceptionList);
                exceptions = exceptionList.toArray(exceptions);
                node = node.getNextSibling();
            }
        }

        boolean hasAnnotationDefault = false;
        Statement code = null;
        boolean syntheticPublic = ((modifiers & Opcodes.ACC_SYNTHETIC) != 0);
        modifiers &= ~Opcodes.ACC_SYNTHETIC;
        methodNode = new MethodNode(name, modifiers, returnType, parameters, exceptions, code);
        if ((modifiers & Opcodes.ACC_ABSTRACT) == 0) {
            if (node == null) {
                // GRECLIPSE edit
                //throw new ASTRuntimeException(methodDef, "You defined a method without a body. Try adding a body, or declare it abstract.");
                if (getController() != null) getController().addError(new SyntaxException(
                    "You defined a method without a body. Try adding a body, or declare it abstract.", methodDef.getLine(), methodDef.getColumn()));
                // create a fake node that can pretend to be the body
                code = statementListNoChild(null, methodDef);
                // GRECLIPSE end
            } else {
                assertNodeType(SLIST, node);
                code = statementList(node);
            }
        } else if (node != null) {
            if (classNode != null && classNode.isAnnotationDefinition()) {
                code = statement(node);
                hasAnnotationDefault = true;
            } else {
                throw new ASTRuntimeException(methodDef, "Abstract methods do not define a body.");
            }
        }
        // GRECLIPSE end
        methodNode.setCode(code);
        methodNode.addAnnotations(annotations);
        methodNode.setGenericsTypes(generics);
        methodNode.setAnnotationDefault(hasAnnotationDefault);
        methodNode.setSyntheticPublic(syntheticPublic);
        configureAST(methodNode, methodDef);
        // GRECLIPSE add
        methodNode.setNameStart(nameStart);
        methodNode.setNameEnd(nameEnd - 1);
        if (isType(PARAMETERS, groovySourceAST)) {
            methodNode.putNodeMetaData("rparen.offset",
                locations.findOffset(groovySourceAST.getLineLast(), groovySourceAST.getColumnLast()));
        }
        // GRECLIPSE end

        if (classNode != null) {
            classNode.addMethod(methodNode);
        } else {
            output.addMethod(methodNode);
        }
        methodNode = oldNode;
    }

    private static void checkNoInvalidModifier(AST node, String nodeType, int modifiers, int modifier, String modifierText) {
        if ((modifiers & modifier) != 0) {
            throw new ASTRuntimeException(node, nodeType + " has an incorrect modifier '" + modifierText + "'.");
        }
    }

    private boolean isAnInterface() {
        return classNode != null && (classNode.getModifiers() & Opcodes.ACC_INTERFACE) > 0;
    }

    protected void staticInit(AST staticInit) {
        BlockStatement code = (BlockStatement) statementList(staticInit);
        classNode.addStaticInitializerStatements(code.getStatements(), false);
        // GRECLIPSE add
        MethodNode clinit = classNode.getDeclaredMethod("<clinit>", Parameter.EMPTY_ARRAY);
        if (clinit.getEnd() < 1) { // set source position for first initializer only
            configureAST(clinit, staticInit);
        }
        // GRECLIPSE end
    }

    protected void objectInit(AST init) {
        BlockStatement code = (BlockStatement) statementList(init);
        classNode.addObjectInitializerStatements(code);
    }

    protected void constructorDef(AST constructorDef) {
        List<AnnotationNode> annotations = new ArrayList<>();
        AST node = constructorDef.getFirstChild();
        // GRECLIPSE add
        // constructor name is not stored as an AST node
        // instead grab the end of the Modifiers node and the start of the parameters node
        GroovySourceAST groovySourceAST = (GroovySourceAST) node;
        int nameStart = locations.findOffset(groovySourceAST.getLineLast(), groovySourceAST.getColumnLast());
        // GRECLIPSE end
        int modifiers = Opcodes.ACC_PUBLIC;
        if (isType(MODIFIERS, node)) {
            modifiers = modifiers(node, annotations, modifiers);
            checkNoInvalidModifier(constructorDef, "Constructor", modifiers, Opcodes.ACC_STATIC, "static");
            checkNoInvalidModifier(constructorDef, "Constructor", modifiers, Opcodes.ACC_FINAL, "final");
            checkNoInvalidModifier(constructorDef, "Constructor", modifiers, Opcodes.ACC_ABSTRACT, "abstract");
            checkNoInvalidModifier(constructorDef, "Constructor", modifiers, Opcodes.ACC_NATIVE, "native");
            node = node.getNextSibling();
        }
        // GRECLIPSE add
        else {
            modifiers |= Opcodes.ACC_SYNTHETIC;
        }
        // GRECLIPSE end

        assertNodeType(PARAMETERS, node);
        Parameter[] parameters = parameters(node);
        if (parameters == null) parameters = Parameter.EMPTY_ARRAY;
        // GRECLIPSE add
        int nameEnd = locations.findOffset(node.getLine(), node.getColumn()) - 1;
        groovySourceAST = (GroovySourceAST) node;
        // GRECLIPSE end
        node = node.getNextSibling();

        ClassNode[] exceptions = ClassNode.EMPTY_ARRAY;
        if (isType(LITERAL_throws, node)) {
            AST throwsNode = node.getFirstChild();
            List<ClassNode> exceptionList = new ArrayList<>();
            throwsList(throwsNode, exceptionList);
            exceptions = exceptionList.toArray(exceptions);
            node = node.getNextSibling();
        }

        assertNodeType(SLIST, node);
        boolean syntheticPublic = ((modifiers & Opcodes.ACC_SYNTHETIC) != 0);
        modifiers &= ~Opcodes.ACC_SYNTHETIC;
        ConstructorNode constructorNode = classNode.addConstructor(modifiers, parameters, exceptions, null);
        MethodNode oldMethod = methodNode;
        methodNode = constructorNode;
        Statement code = statementList(node);
        methodNode = oldMethod;
        constructorNode.setCode(code);
        constructorNode.setSyntheticPublic(syntheticPublic);
        constructorNode.addAnnotations(annotations);
        configureAST(constructorNode, constructorDef);
        // GRECLIPSE add
        constructorNode.setNameStart(nameStart);
        constructorNode.setNameEnd(nameEnd - 1);
        constructorNode.putNodeMetaData("rparen.offset",
            locations.findOffset(groovySourceAST.getLineLast(), groovySourceAST.getColumnLast()));
        // GRECLIPSE end
    }

    protected void fieldDef(AST fieldDef) {
        List<AnnotationNode> annotations = new ArrayList<>();
        AST node = fieldDef.getFirstChild();
        // GRECLIPSE add
        int nodeStart = locations.findOffset(node.getLine(), node.getColumn());
        // GRECLIPSE end

        int modifiers = 0;
        if (isType(MODIFIERS, node)) {
            modifiers = modifiers(node, annotations, modifiers);
            // GRECLIPSE add
            modifiers &= ~Opcodes.ACC_SYNTHETIC;
            // GRECLIPSE end
            node = node.getNextSibling();
        }
        if (classNode.isInterface()) {
            modifiers |= Opcodes.ACC_STATIC | Opcodes.ACC_FINAL;
            if ((modifiers & (Opcodes.ACC_PRIVATE | Opcodes.ACC_PROTECTED)) == 0) {
                modifiers |= Opcodes.ACC_PUBLIC;
            }
        }

        ClassNode type = null;
        if (isType(TYPE, node)) {
            type = makeTypeWithArguments(node);
            node = node.getNextSibling();
        }

        String name = identifier(node);
        // GRECLIPSE add
        int nameStart = locations.findOffset(node.getLine(), node.getColumn());
        // GRECLIPSE end
        node = node.getNextSibling();

        Expression initialValue = null;
        if (node != null) {
            assertNodeType(ASSIGN, node);
            initialValue = expression(node.getFirstChild());
        }

        if (classNode.isInterface() && initialValue == null && type != null) {
            initialValue = getDefaultValueForPrimitive(type);
        }

        FieldNode fieldNode = new FieldNode(name, modifiers, type, classNode, initialValue);
        fieldNode.addAnnotations(annotations);
        configureAST(fieldNode, fieldDef);
        // GRECLIPSE add
        fieldNode.setNameStart(nameStart);
        fieldNode.setNameEnd(nameStart + name.length() - 1);
        if (nodeStart < fieldNode.getStart()) fieldNode.setStart(nodeStart);

        node = fieldDef.getNextSibling();
        if (isType(VARIABLE_DEF, node)) {
            fieldNode.putNodeMetaData("end2pos", locations.findOffset(node.getLine(), node.getColumn()) - 1);
        }
        // GRECLIPSE end

        if (!hasVisibility(modifiers)) {
            // let's set the modifiers on the field
            int fieldModifiers = 0;
            int flags = Opcodes.ACC_STATIC | Opcodes.ACC_TRANSIENT | Opcodes.ACC_VOLATILE | Opcodes.ACC_FINAL;

            if (!hasVisibility(modifiers)) {
                modifiers |= Opcodes.ACC_PUBLIC;
                fieldModifiers |= Opcodes.ACC_PRIVATE;
            }

            // let's pass along any other modifiers we need
            fieldModifiers |= (modifiers & flags);
            fieldNode.setModifiers(fieldModifiers);
            fieldNode.setSynthetic(true);

            // in the case that there is already a field, we would
            // like to use that field, instead of the default field
            // for the property
            FieldNode storedNode = classNode.getDeclaredField(fieldNode.getName());
            if (storedNode != null && !classNode.hasProperty(name)) {
                fieldNode = storedNode;
                // we remove it here, because addProperty will add it
                // again and we want to avoid it showing up multiple
                // times in the fields list.
                classNode.getFields().remove(storedNode);
            }

            PropertyNode propertyNode = new PropertyNode(fieldNode, modifiers, null, null);
            configureAST(propertyNode, fieldDef);
            classNode.addProperty(propertyNode);
        } else {
            fieldNode.setModifiers(modifiers);
            // if there is a property of that name, then a field of that
            // name already exists, which means this new field here should
            // be used instead of the field the property originally has.
            PropertyNode pn = classNode.getProperty(name);
            if (pn != null && pn.getField().isSynthetic()) {
                classNode.getFields().remove(pn.getField());
                pn.setField(fieldNode);
            }
            classNode.addField(fieldNode);
        }
    }

    @Deprecated
    public static Expression getDefaultValueForPrimitive(ClassNode type) {
        return PrimitiveHelper.getDefaultValueForPrimitive(type);
    }

    protected ClassNode[] interfaces(AST node) {
        List<ClassNode> interfaceList = new ArrayList<>();
        for (AST implementNode = node.getFirstChild(); implementNode != null; implementNode = implementNode.getNextSibling()) {
            interfaceList.add(makeTypeWithArguments(implementNode));
        }
        ClassNode[] interfaces = ClassNode.EMPTY_ARRAY;
        if (!interfaceList.isEmpty()) {
            interfaces = new ClassNode[interfaceList.size()];
            interfaceList.toArray(interfaces);
        }
        return interfaces;
    }

    protected Parameter[] parameters(AST parametersNode) {
        AST node = parametersNode.getFirstChild();
        firstParam = false;
        firstParamIsVarArg = false;
        if (node == null) {
            if (isType(IMPLICIT_PARAMETERS, parametersNode)) return Parameter.EMPTY_ARRAY;
            return null;
        } else {
            List<Parameter> parameters = new ArrayList<>();
            AST firstParameterNode = null;
            do {
                firstParam = (firstParameterNode == null);
                if (firstParameterNode == null) firstParameterNode = node;
                parameters.add(parameter(node));
                node = node.getNextSibling();
            }
            while (node != null);

            verifyParameters(parameters, firstParameterNode);

            Parameter[] answer = new Parameter[parameters.size()];
            parameters.toArray(answer);
            return answer;
        }
    }

    private void verifyParameters(List<Parameter> parameters, AST firstParameterNode) {
        if (parameters.size() <= 1) return;

        Parameter first = parameters.get(0);
        if (firstParamIsVarArg) {
            throw new ASTRuntimeException(firstParameterNode, "The var-arg parameter " + first.getName() + " must be the last parameter.");
        }
    }

    protected Parameter parameter(AST paramNode) {
        List<AnnotationNode> annotations = new ArrayList<>();
        boolean variableParameterDef = isType(VARIABLE_PARAMETER_DEF, paramNode);
        AST node = paramNode.getFirstChild();

        int modifiers = 0;
        if (isType(MODIFIERS, node)) {
            modifiers = modifiers(node, annotations, modifiers);
            node = node.getNextSibling();
        }

        ClassNode type = ClassHelper.DYNAMIC_TYPE;
        if (isType(TYPE, node)) {
            type = makeTypeWithArguments(node);
            if (variableParameterDef)
                type = makeArray(type, node);
            node = node.getNextSibling();
        }

        String name = identifier(node);
        // GRECLIPSE add
        int nameStart = locations.findOffset(node.getLine(), node.getColumn());
        int nameEnd = nameStart + name.length();
        // GRECLIPSE end
        node = node.getNextSibling();

        VariableExpression leftExpression = new VariableExpression(name, type);
        leftExpression.setModifiers(modifiers);
        configureAST(leftExpression, paramNode);

        Parameter parameter = null;
        if (node != null) {
            assertNodeType(ASSIGN, node);
            Expression rightExpression = expression(node.getFirstChild());
            if (isAnInterface()) {
                throw new ASTRuntimeException(node, "Cannot specify default value for method parameter '" + name + " = " + rightExpression.getText() + "' inside an interface");
            }
            parameter = new Parameter(type, name, rightExpression);
        } else
            parameter = new Parameter(type, name);

        if (firstParam) firstParamIsVarArg = variableParameterDef;

        configureAST(parameter, paramNode);
        // GRECLIPSE add
        parameter.setNameStart(nameStart);
        parameter.setNameEnd(nameEnd);
        // GRECLIPSE end
        parameter.addAnnotations(annotations);
        parameter.setModifiers(modifiers);
        return parameter;
    }

    protected int modifiers(AST modifierNode, List<AnnotationNode> annotations, int defaultModifiers) {
        assertNodeType(MODIFIERS, modifierNode);

        boolean access = false;
        int answer = 0;

        for (AST node = modifierNode.getFirstChild(); node != null; node = node.getNextSibling()) {
            int type = node.getType();
            switch (type) {
                case STATIC_IMPORT:
                    // ignore
                    break;

                // annotations
                case ANNOTATION:
                    annotations.add(annotation(node));
                    break;

                // core access scope modifiers
                case LITERAL_private:
                    answer = setModifierBit(node, answer, Opcodes.ACC_PRIVATE);
                    access = setAccessTrue(node, access);
                    break;

                case LITERAL_protected:
                    answer = setModifierBit(node, answer, Opcodes.ACC_PROTECTED);
                    access = setAccessTrue(node, access);
                    break;

                case LITERAL_public:
                    answer = setModifierBit(node, answer, Opcodes.ACC_PUBLIC);
                    access = setAccessTrue(node, access);
                    break;

                // other modifiers
                case ABSTRACT:
                    answer = setModifierBit(node, answer, Opcodes.ACC_ABSTRACT);
                    break;

                case FINAL:
                    answer = setModifierBit(node, answer, Opcodes.ACC_FINAL);
                    break;

                case LITERAL_native:
                    answer = setModifierBit(node, answer, Opcodes.ACC_NATIVE);
                    break;

                case LITERAL_static:
                    answer = setModifierBit(node, answer, Opcodes.ACC_STATIC);
                    break;

                case STRICTFP:
                    answer = setModifierBit(node, answer, Opcodes.ACC_STRICT);
                    break;

                case LITERAL_synchronized:
                    answer = setModifierBit(node, answer, Opcodes.ACC_SYNCHRONIZED);
                    break;

                case LITERAL_transient:
                    answer = setModifierBit(node, answer, Opcodes.ACC_TRANSIENT);
                    break;

                case LITERAL_volatile:
                    answer = setModifierBit(node, answer, Opcodes.ACC_VOLATILE);
                    break;

                default:
                    unknownAST(node);
            }
        }
        if (!access) {
            answer |= defaultModifiers;
            // ACC_SYNTHETIC isn't used here, use it as a special flag
            if (defaultModifiers == Opcodes.ACC_PUBLIC) answer |= Opcodes.ACC_SYNTHETIC;
        }
        return answer;
    }

    protected boolean setAccessTrue(AST node, boolean access) {
        if (!access) {
            return true;
        } else {
            throw new ASTRuntimeException(node, "Cannot specify modifier: " + node.getText() + " when access scope has already been defined");
        }
    }

    protected int setModifierBit(AST node, int answer, int bit) {
        if ((answer & bit) != 0) {
            throw new ASTRuntimeException(node, "Cannot repeat modifier: " + node.getText());
        }
        return answer | bit;
    }

    protected AnnotationNode annotation(AST annotationNode) {
        annotationBeingDef = true;
        AST node = annotationNode.getFirstChild();
        // GRECLIPSE edit
        //AnnotationNode annotatedNode = new AnnotationNode(ClassHelper.make(qualifiedName(node)));
        AnnotationNode annotatedNode = new AnnotationNode(makeType(annotationNode));
        // GRECLIPSE end
        configureAST(annotatedNode, annotationNode);
        // GRECLIPSE add
        int start = annotatedNode.getStart();
        int until = annotatedNode.getEnd();
        // check for trailing whitespace
        if (getController() != null) {
            char[] sourceChars = getController().readSourceRange(start, until - start);
            if (sourceChars != null) {
                int i = (sourceChars.length - 1);
                while (i >= 0 && Character.isWhitespace(sourceChars[i])) {
                    i -= 1; until -= 1;
                }
            }
        }
        annotatedNode.setEnd(until);
        int[] row_col = locations.getRowCol(until);
        annotatedNode.setLastLineNumber(row_col[0]);
        annotatedNode.setLastColumnNumber(row_col[1]);
        // GRECLIPSE end
        while (true) {
            node = node.getNextSibling();
            if (isType(ANNOTATION_MEMBER_VALUE_PAIR, node)) {
                AST memberNode = node.getFirstChild();
                String param = identifier(memberNode);
                Expression expression = expression(memberNode.getNextSibling());
                if (annotatedNode.getMember(param) != null) {
                    throw new ASTRuntimeException(memberNode, "Annotation member '" + param + "' has already been associated with a value");
                }
                annotatedNode.setMember(param, expression);
            } else {
                break;
            }
        }
        annotationBeingDef = false;
        return annotatedNode;
    }

    // Statements
    //-------------------------------------------------------------------------

    protected Statement statement(AST node) {
        // GRECLIPSE add -- avoid NPEs on bad code
        // NOTE: EmptyStatement.INSTANCE is immutable.
        if (node == null) return new EmptyStatement();
        // GRECLIPSE end
        Statement statement = null;
        int type = node.getType();
        switch (type) {
            case SLIST:
            case LITERAL_finally:
                statement = statementList(node);
                break;

            case METHOD_CALL:
                statement = methodCall(node);
                break;

            case VARIABLE_DEF:
                statement = variableDef(node);
                break;

            case LABELED_STAT:
                return labelledStatement(node);

            case LITERAL_assert:
                statement = assertStatement(node);
                break;

            case LITERAL_break:
                statement = breakStatement(node);
                break;

            case LITERAL_continue:
                statement = continueStatement(node);
                break;

            case LITERAL_if:
                statement = ifStatement(node);
                break;

            case LITERAL_for:
                statement = forStatement(node);
                break;

            case LITERAL_return:
                statement = returnStatement(node);
                break;

            case LITERAL_synchronized:
                statement = synchronizedStatement(node);
                break;

            case LITERAL_switch:
                statement = switchStatement(node);
                break;

            case LITERAL_try:
                statement = tryStatement(node);
                break;

            case LITERAL_throw:
                statement = throwStatement(node);
                break;

            case LITERAL_while:
                statement = whileStatement(node);
                break;

            default:
                statement = new ExpressionStatement(expression(node));
        }
        if (statement != null) {
            configureAST(statement, node);
        }
        return statement;
    }

    protected Statement statementList(AST code) {
        BlockStatement block = siblingsToBlockStatement(code.getFirstChild());
        configureAST(block, code);
        return block;
    }

    protected Statement statementListNoChild(AST node, AST alternativeConfigureNode) {
        BlockStatement block = siblingsToBlockStatement(node);
        // alternativeConfigureNode is used only to set the source position
        if (alternativeConfigureNode != null) {
            configureAST(block, alternativeConfigureNode);
        } else if (node != null) {
            configureAST(block, node);
        }
        return block;
    }

    private BlockStatement siblingsToBlockStatement(AST firstSiblingNode) {
        BlockStatement block = new BlockStatement();
        for (AST node = firstSiblingNode; node != null; node = node.getNextSibling()) {
            block.addStatement(statement(node));
        }
        return block;
    }

    protected Statement assertStatement(AST assertNode) {
        AST node = assertNode.getFirstChild();
        BooleanExpression booleanExpression = booleanExpression(node);
        Expression messageExpression = null;

        node = node.getNextSibling();
        if (node != null) {
            messageExpression = expression(node);
        } else {
            messageExpression = nullX();
        }
        AssertStatement assertStatement = new AssertStatement(booleanExpression, messageExpression);
        configureAST(assertStatement, assertNode);
        return assertStatement;
    }

    protected Statement breakStatement(AST node) {
        BreakStatement breakStatement = new BreakStatement(label(node));
        configureAST(breakStatement, node);
        return breakStatement;
    }

    protected Statement continueStatement(AST node) {
        ContinueStatement continueStatement = new ContinueStatement(label(node));
        configureAST(continueStatement, node);
        return continueStatement;
    }

    protected Statement forStatement(AST forNode) {
        AST inNode = forNode.getFirstChild();
        Expression collectionExpression;
        Parameter forParameter;
        if (isType(CLOSURE_LIST, inNode)) {
            forStatementBeingDef = true;
            ClosureListExpression clist = closureListExpression(inNode);
            forStatementBeingDef = false;
            int size = clist.getExpressions().size();
            if (size != 3) {
                throw new ASTRuntimeException(inNode, "3 expressions are required for the classic for loop, you gave " + size);
            }
            collectionExpression = clist;
            forParameter = ForStatement.FOR_LOOP_DUMMY;
        } else {
            AST variableNode = inNode.getFirstChild();
            AST collectionNode = variableNode.getNextSibling();

            ClassNode type = ClassHelper.OBJECT_TYPE;
            if (isType(VARIABLE_DEF, variableNode)) {
                AST node = variableNode.getFirstChild();
                // skip the final modifier if it's present
                if (isType(MODIFIERS, node)) {
                    int modifiersMask = modifiers(node, new ArrayList<>(), 0);
                    // only final modifier allowed
                    if ((modifiersMask & ~Opcodes.ACC_FINAL) != 0) {
                        throw new ASTRuntimeException(node, "Only the 'final' modifier is allowed in front of the for loop variable.");
                    }
                    node = node.getNextSibling();
                }
                type = makeTypeWithArguments(node);

                variableNode = node.getNextSibling();
            }
            String variable = identifier(variableNode);

            collectionExpression = expression(collectionNode);
            forParameter = new Parameter(type, variable);
            configureAST(forParameter, variableNode);
            // GRECLIPSE add
            forParameter.setNameStart(forParameter.getStart());
            forParameter.setNameEnd(forParameter.getEnd());
            if (type.getStart() > 0) {
                // set start of parameter node to start of parameter type
                setSourceStart(forParameter, type);
            }
            // GRECLIPSE end
        }

        final AST node = inNode.getNextSibling();
        Statement block;
        if (isType(SEMI, node)) {
            block = EmptyStatement.INSTANCE;
        } else {
            block = statement(node);
        }
        ForStatement forStatement = new ForStatement(forParameter, collectionExpression, block);
        configureAST(forStatement, forNode);
        return forStatement;
    }

    protected Statement ifStatement(AST ifNode) {
        AST node = ifNode.getFirstChild();
        assertNodeType(EXPR, node);
        BooleanExpression booleanExpression = booleanExpression(node);

        node = node.getNextSibling();
        Statement ifBlock = statement(node);

        Statement elseBlock = EmptyStatement.INSTANCE;
        // GRECLIPSE add
        // coping with a missing 'then' block (can happen due to recovery)
        if (node != null) {
        // GRECLIPSE end
        node = node.getNextSibling();
        if (node != null) {
            elseBlock = statement(node);
        }
        // GRECLIPSE add
        }
        // GRECLIPSE end
        IfStatement ifStatement = new IfStatement(booleanExpression, ifBlock, elseBlock);
        configureAST(ifStatement, ifNode);
        return ifStatement;
    }

    protected Statement labelledStatement(AST labelNode) {
        AST node = labelNode.getFirstChild();
        String label = identifier(node);
        Statement statement = statement(node.getNextSibling());
        statement.addStatementLabel(label);
        return statement;
    }

    protected Statement methodCall(AST code) {
        Expression expression = methodCallExpression(code);
        ExpressionStatement expressionStatement = new ExpressionStatement(expression);
        configureAST(expressionStatement, code);
        return expressionStatement;
    }

    protected Expression declarationExpression(AST variableDef) {
        AST node = variableDef.getFirstChild();
        ClassNode type = null;
        List<AnnotationNode> annotations = new ArrayList<>();
        int modifiers = 0;
        if (isType(MODIFIERS, node)) {
            // force check of modifier conflicts
            modifiers = modifiers(node, annotations, 0);
            node = node.getNextSibling();
        }
        if (isType(TYPE, node)) {
            type = makeTypeWithArguments(node);
            node = node.getNextSibling();
        }

        Expression leftExpression;
        Expression rightExpression = EmptyExpression.INSTANCE;
        AST right;

        if (isType(ASSIGN, node)) {
            node = node.getFirstChild();
            AST left = node.getFirstChild();
            ArgumentListExpression alist = new ArgumentListExpression();
            for (AST varDef = left; varDef != null; varDef = varDef.getNextSibling()) {
                assertNodeType(VARIABLE_DEF, varDef);
                DeclarationExpression de = (DeclarationExpression) declarationExpression(varDef);
                alist.addExpression(de.getVariableExpression());
            }
            leftExpression = alist;
            right = node.getNextSibling();
            if (right != null) rightExpression = expression(right);
        } else {
            String name = identifier(node);
            VariableExpression ve = new VariableExpression(name, type);
            ve.setModifiers(modifiers);
            leftExpression = ve;

            right = node.getNextSibling();
            if (right != null) {
                assertNodeType(ASSIGN, right);
                rightExpression = expression(right.getFirstChild());
            }
        }

        configureAST(leftExpression, node);

        Token token = makeToken(Types.ASSIGN, variableDef);
        DeclarationExpression expression = new DeclarationExpression(leftExpression, token, rightExpression);
        expression.addAnnotations(annotations);
        configureAST(expression, variableDef);
        ExpressionStatement expressionStatement = new ExpressionStatement(expression);
        configureAST(expressionStatement, variableDef);
        return expression;
    }

    protected Statement variableDef(AST variableDef) {
        ExpressionStatement expressionStatement = new ExpressionStatement(declarationExpression(variableDef));
        configureAST(expressionStatement, variableDef);
        return expressionStatement;
    }

    protected Statement returnStatement(AST node) {
        AST exprNode = node.getFirstChild();

        // This will pick up incorrect sibling node if 'node' is a plain 'return'
        //
        //if (exprNode == null) {
        //    exprNode = node.getNextSibling();
        //}
        Expression expression = exprNode == null ? nullX() : expression(exprNode);
        ReturnStatement returnStatement = new ReturnStatement(expression);
        configureAST(returnStatement, node);
        return returnStatement;
    }

    protected Statement switchStatement(AST switchNode) {
        AST node = switchNode.getFirstChild();
        Expression expression = expression(node);
        Statement defaultStatement = EmptyStatement.INSTANCE;

        List<CaseStatement> caseStatements = new ArrayList<>();
        for (node = node.getNextSibling(); isType(CASE_GROUP, node); node = node.getNextSibling()) {
            Statement tmpDefaultStatement;
            AST child = node.getFirstChild();
            if (isType(LITERAL_case, child)) {
                // default statement can be grouped with previous case
                tmpDefaultStatement = caseStatements(child, caseStatements);
            } else {
                tmpDefaultStatement = statement(child.getNextSibling());
            }
            if (!(tmpDefaultStatement instanceof EmptyStatement)) {
                if (defaultStatement instanceof EmptyStatement) {
                    defaultStatement = tmpDefaultStatement;
                } else {
                    throw new ASTRuntimeException(switchNode, "The default case is already defined.");
                }
            }
        }
        if (node != null) {
            unknownAST(node);
        }
        SwitchStatement switchStatement = new SwitchStatement(expression, caseStatements, defaultStatement);
        configureAST(switchStatement, switchNode);
        return switchStatement;
    }

    protected Statement caseStatements(AST node, List<CaseStatement> cases) {
        List<Expression> expressions = new ArrayList<>();
        Statement statement = EmptyStatement.INSTANCE;
        Statement defaultStatement = EmptyStatement.INSTANCE;
        AST nextSibling = node;
        do {
            Expression expression = expression(nextSibling.getFirstChild());
            expressions.add(expression);
            nextSibling = nextSibling.getNextSibling();
        } while (isType(LITERAL_case, nextSibling));
        if (nextSibling != null) {
            if (isType(LITERAL_default, nextSibling)) {
                defaultStatement = statement(nextSibling.getNextSibling());
                statement = EmptyStatement.INSTANCE;
            } else {
                statement = statement(nextSibling);
            }
        }
        for (Iterator<Expression> iterator = expressions.iterator(); iterator.hasNext(); ) {
            Expression expr = iterator.next();
            CaseStatement stmt;
            if (iterator.hasNext()) {
                stmt = new CaseStatement(expr, EmptyStatement.INSTANCE);
            } else {
                stmt = new CaseStatement(expr, statement);
            }
            configureAST(stmt, node);
            cases.add(stmt);
        }
        return defaultStatement;
    }

    protected Statement synchronizedStatement(AST syncNode) {
        AST node = syncNode.getFirstChild();
        Expression expression = expression(node);
        Statement code = statement(node.getNextSibling());
        SynchronizedStatement synchronizedStatement = new SynchronizedStatement(expression, code);
        configureAST(synchronizedStatement, syncNode);
        return synchronizedStatement;
    }

    protected Statement throwStatement(AST node) {
        AST expressionNode = node.getFirstChild();
        if (expressionNode == null) {
            expressionNode = node.getNextSibling();
        }
        if (expressionNode == null) {
            throw new ASTRuntimeException(node, "No expression available");
        }
        ThrowStatement throwStatement = new ThrowStatement(expression(expressionNode));
        configureAST(throwStatement, node);
        return throwStatement;
    }

    protected Statement tryStatement(AST tryStatementNode) {
        AST tryNode = tryStatementNode.getFirstChild();
        Statement tryStatement = statement(tryNode);
        Statement finallyStatement = EmptyStatement.INSTANCE;
        AST node = tryNode.getNextSibling();

        // let's do the catch nodes
        List<CatchStatement> catches = new ArrayList<>();
        for (; isType(LITERAL_catch, node); node = node.getNextSibling()) {
            final List<CatchStatement> catchStatements = catchStatement(node);
            catches.addAll(catchStatements);
        }

        if (isType(LITERAL_finally, node)) {
            finallyStatement = statement(node);
            node = node.getNextSibling();
        }

        if (finallyStatement instanceof EmptyStatement && catches.isEmpty()) {
            throw new ASTRuntimeException(tryStatementNode, "A try statement must have at least one catch or finally block.");
        }

        TryCatchStatement tryCatchStatement = new TryCatchStatement(tryStatement, finallyStatement);
        configureAST(tryCatchStatement, tryStatementNode);
        for (CatchStatement statement : catches) {
            tryCatchStatement.addCatch(statement);
        }
        return tryCatchStatement;
    }

    protected List<CatchStatement> catchStatement(AST catchNode) {
        AST node = catchNode.getFirstChild();
        List<CatchStatement> catches = new ArrayList<>();
        if (MULTICATCH == node.getType()) {
            AST multicatches = node.getFirstChild();
            if (multicatches.getType() != MULTICATCH_TYPES) {
                // catch (e)
                // catch (def e)
                String variable = identifier(multicatches);
                Parameter catchParameter = new Parameter(ClassHelper.DYNAMIC_TYPE, variable);
                // GRECLIPSE add
                configureAST(catchParameter, multicatches);
                catchParameter.setNameEnd(catchParameter.getEnd());
                catchParameter.setNameStart(catchParameter.getEnd() - catchParameter.getName().length());
                // GRECLIPSE end
                CatchStatement answer = new CatchStatement(catchParameter, statement(node.getNextSibling()));
                configureAST(answer, catchNode);
                catches.add(answer);
            } else {
                // catch (Exception e)
                // catch (java.lang.Exception e)
                // catch (Exception1 | foo.bar.Exception2 e)
                AST exceptionNodes = multicatches.getFirstChild();
                String variable = identifier(multicatches.getNextSibling());
                while (exceptionNodes != null) {
                    ClassNode exceptionType = buildName(exceptionNodes);
                    Parameter catchParameter = new Parameter(exceptionType, variable);
                    // GRECLIPSE add
                    // a little tricky since there can be multi-catches and the
                    // multicatches node doesn't include sloc for parameter name
                    configureAST(catchParameter, multicatches);
                    GroovySourceAST paramAST = (GroovySourceAST) multicatches.getNextSibling();
                    int lastLine = paramAST.getLineLast();
                    catchParameter.setLastLineNumber(lastLine);
                    int lastCol = paramAST.getColumnLast();
                    catchParameter.setLastColumnNumber(lastCol);
                    catchParameter.setEnd(locations.findOffset(lastLine, lastCol));
                    catchParameter.setNameEnd(catchParameter.getEnd());
                    catchParameter.setNameStart(catchParameter.getEnd() - catchParameter.getName().length());
                    // GRECLIPSE end
                    CatchStatement answer = new CatchStatement(catchParameter, statement(node.getNextSibling()));
                    configureAST(answer, catchNode);
                    catches.add(answer);
                    exceptionNodes = exceptionNodes.getNextSibling();
                }
            }
        }
        return catches;
    }

    protected Statement whileStatement(AST whileNode) {
        AST node = whileNode.getFirstChild();
        assertNodeType(EXPR, node);
        // TODO remove this once we support declarations in the while condition
        if (isType(VARIABLE_DEF, node.getFirstChild())) {
            throw new ASTRuntimeException(whileNode,
                    "While loop condition contains a declaration; this is currently unsupported.");
        }
        BooleanExpression booleanExpression = booleanExpression(node);

        node = node.getNextSibling();
        Statement block;
        if (isType(SEMI, node)) {
            block = EmptyStatement.INSTANCE;
        } else {
            block = statement(node);
        }
        WhileStatement whileStatement = new WhileStatement(booleanExpression, block);
        configureAST(whileStatement, whileNode);
        return whileStatement;
    }

    // Expressions
    //-------------------------------------------------------------------------

    protected Expression expression(AST node) {
        return expression(node, false);
    }

    protected Expression expression(AST node, boolean convertToConstant) {
        // GRECLIPSE add -- error recovery for missing brackets, missing statements and do
        if (node == null || node.getType() == EMPTY_STAT || node.getType() == UNUSED_DO) {
            return new ConstantExpression("ERROR");
        }
        // GRECLIPSE end
        Expression expression = expressionSwitch(node);
        if (convertToConstant && expression instanceof VariableExpression) {
            // a method name can never be a VariableExpression, so it must converted
            // to a ConstantExpression then. This is needed as the expression
            // method doesn't know we want a ConstantExpression instead of a
            // VariableExpression
            VariableExpression ve = (VariableExpression) expression;
            if (!ve.isThisExpression() && !ve.isSuperExpression()) {
                expression = new ConstantExpression(ve.getName());
                // GRECLIPSE add
                configureAST(expression, node);
                // GRECLIPSE end
            }
        }
        /* GRECLIPSE edit -- each case of expressionSwitch does this already
        configureAST(expression, node);
        */
        return expression;
    }

    protected Expression expressionSwitch(AST node) {
        int type = node.getType();
        switch (type) {
            case EXPR:
                Expression expression = expression(node.getFirstChild());
                // GRECLIPSE add -- enclosing parentheses
                int row = node.getLine(), col = node.getColumn();
                int offset = locations.findOffset(row, col);
                if (offset < expression.getStart()) {
                    configureAST(expression, node);
                }
                // GRECLIPSE end
                return expression;

            case ELIST:
                return expressionList(node);

            case SLIST:
                return blockExpression(node);

            case CLOSABLE_BLOCK:
                return closureExpression(node);

            case SUPER_CTOR_CALL:
                return specialConstructorCallExpression(node, ClassNode.SUPER);

            case METHOD_CALL:
                return methodCallExpression(node);

            case LITERAL_new:
                return constructorCallExpression(node);

            case CTOR_CALL:
                return specialConstructorCallExpression(node, ClassNode.THIS);

            case QUESTION:
            case ELVIS_OPERATOR:
                return ternaryExpression(node);

            case OPTIONAL_DOT:
            case SPREAD_DOT:
            case DOT:
                return dotExpression(node);

            case IDENT:
            case LITERAL_boolean:
            case LITERAL_byte:
            case LITERAL_char:
            case LITERAL_double:
            case LITERAL_float:
            case LITERAL_int:
            case LITERAL_long:
            case LITERAL_short:
            case LITERAL_void:
            case LITERAL_this:
            case LITERAL_super:
                return variableExpression(node);

            case LIST_CONSTRUCTOR:
                return listExpression(node);

            case MAP_CONSTRUCTOR:
                return mapExpression(node);

            case LABELED_ARG:
                return mapEntryExpression(node);

            case SPREAD_ARG:
                return spreadExpression(node);

            case SPREAD_MAP_ARG:
                return spreadMapExpression(node);

            case MEMBER_POINTER:
                return methodPointerExpression(node);

            case INDEX_OP:
                return indexExpression(node);

            case LITERAL_instanceof:
                return instanceofExpression(node);

            case LITERAL_as:
                return asExpression(node);

            case TYPECAST:
                return castExpression(node);

            case LITERAL_true:
                return literalExpression(node, Boolean.TRUE);

            case LITERAL_false:
                return literalExpression(node, Boolean.FALSE);

            case LITERAL_null:
                return literalExpression(node, null);

            case STRING_LITERAL:
                return literalExpression(node, node.getText());

            case STRING_CONSTRUCTOR:
                return gstring(node);

            case NUM_DOUBLE:
            case NUM_FLOAT:
            case NUM_BIG_DECIMAL:
                return decimalExpression(node);

            case NUM_BIG_INT:
            case NUM_INT:
            case NUM_LONG:
                return integerExpression(node);

            // Unary expressions
            case LNOT:
                NotExpression notExpression = new NotExpression(expression(node.getFirstChild()));
                configureAST(notExpression, node);
                // GRECLIPSE add -- sloc for node only covers the operator
                setSourceEnd(notExpression, notExpression.getExpression());
                // GRECLIPSE end
                return notExpression;

            case UNARY_MINUS:
                return unaryMinusExpression(node);

            case BNOT:
                BitwiseNegationExpression bitwiseNegationExpression = new BitwiseNegationExpression(expression(node.getFirstChild()));
                configureAST(bitwiseNegationExpression, node);
                // GRECLIPSE add -- sloc for node only covers the operator
                setSourceEnd(bitwiseNegationExpression, bitwiseNegationExpression.getExpression());
                // GRECLIPSE end
                return bitwiseNegationExpression;

            case UNARY_PLUS:
                return unaryPlusExpression(node);

            case INC:
                return prefixExpression(node, Types.PLUS_PLUS);

            case DEC:
                return prefixExpression(node, Types.MINUS_MINUS);

            case POST_INC:
                return postfixExpression(node, Types.PLUS_PLUS);

            case POST_DEC:
                return postfixExpression(node, Types.MINUS_MINUS);

            // Binary expressions
            case ASSIGN:
                return binaryExpression(Types.ASSIGN, node);

            case EQUAL:
                return binaryExpression(Types.COMPARE_EQUAL, node);

            case IDENTICAL:
                return binaryExpression(Types.COMPARE_IDENTICAL, node);

            case NOT_EQUAL:
                return binaryExpression(Types.COMPARE_NOT_EQUAL, node);

            case NOT_IDENTICAL:
                return binaryExpression(Types.COMPARE_NOT_IDENTICAL, node);

            case COMPARE_TO:
                return binaryExpression(Types.COMPARE_TO, node);

            case LE:
                return binaryExpression(Types.COMPARE_LESS_THAN_EQUAL, node);

            case LT:
                return binaryExpression(Types.COMPARE_LESS_THAN, node);

            case GT:
                return binaryExpression(Types.COMPARE_GREATER_THAN, node);

            case GE:
                return binaryExpression(Types.COMPARE_GREATER_THAN_EQUAL, node);

            case LAND:
                return binaryExpression(Types.LOGICAL_AND, node);

            case LOR:
                return binaryExpression(Types.LOGICAL_OR, node);

            case BAND:
                return binaryExpression(Types.BITWISE_AND, node);

            case BAND_ASSIGN:
                return binaryExpression(Types.BITWISE_AND_EQUAL, node);

            case BOR:
                return binaryExpression(Types.BITWISE_OR, node);

            case BOR_ASSIGN:
                return binaryExpression(Types.BITWISE_OR_EQUAL, node);

            case BXOR:
                return binaryExpression(Types.BITWISE_XOR, node);

            case BXOR_ASSIGN:
                return binaryExpression(Types.BITWISE_XOR_EQUAL, node);

            case PLUS:
                return binaryExpression(Types.PLUS, node);

            case PLUS_ASSIGN:
                return binaryExpression(Types.PLUS_EQUAL, node);

            case MINUS:
                return binaryExpression(Types.MINUS, node);

            case MINUS_ASSIGN:
                return binaryExpression(Types.MINUS_EQUAL, node);

            case STAR:
                return binaryExpression(Types.MULTIPLY, node);

            case STAR_ASSIGN:
                return binaryExpression(Types.MULTIPLY_EQUAL, node);

            case STAR_STAR:
                return binaryExpression(Types.POWER, node);

            case STAR_STAR_ASSIGN:
                return binaryExpression(Types.POWER_EQUAL, node);

            case DIV:
                return binaryExpression(Types.DIVIDE, node);

            case DIV_ASSIGN:
                return binaryExpression(Types.DIVIDE_EQUAL, node);

            case MOD:
                return binaryExpression(Types.MOD, node);

            case MOD_ASSIGN:
                return binaryExpression(Types.MOD_EQUAL, node);

            case SL:
                return binaryExpression(Types.LEFT_SHIFT, node);

            case SL_ASSIGN:
                return binaryExpression(Types.LEFT_SHIFT_EQUAL, node);

            case SR:
                return binaryExpression(Types.RIGHT_SHIFT, node);

            case SR_ASSIGN:
                return binaryExpression(Types.RIGHT_SHIFT_EQUAL, node);

            case BSR:
                return binaryExpression(Types.RIGHT_SHIFT_UNSIGNED, node);

            case BSR_ASSIGN:
                return binaryExpression(Types.RIGHT_SHIFT_UNSIGNED_EQUAL, node);

            case VARIABLE_DEF:
                return declarationExpression(node);

            // Regex
            case REGEX_FIND:
                return binaryExpression(Types.FIND_REGEX, node);

            case REGEX_MATCH:
                return binaryExpression(Types.MATCH_REGEX, node);

            // Ranges
            case RANGE_INCLUSIVE:
                return rangeExpression(node, true);

            case RANGE_EXCLUSIVE:
                return rangeExpression(node, false);

            case DYNAMIC_MEMBER:
                return dynamicMemberExpression(node);

            case LITERAL_in:
                return binaryExpression(Types.KEYWORD_IN, node);

            case ANNOTATION:
                expression = new AnnotationConstantExpression(annotation(node));
                configureAST(expression, node);
                return expression;

            case CLOSURE_LIST:
                return closureListExpression(node);

            case LBRACK:
            case LPAREN:
                return tupleExpression(node);

            case OBJBLOCK:
                return anonymousInnerClassDef(node);

            default:
                unknownAST(node);
        }
        return null;
    }

    private TupleExpression tupleExpression(AST node) {
        TupleExpression exp = new TupleExpression();
        configureAST(exp, node);
        node = node.getFirstChild();
        while (node != null) {
            assertNodeType(VARIABLE_DEF, node);
            AST nameNode = node.getFirstChild().getNextSibling();
            VariableExpression varExp = new VariableExpression(nameNode.getText());
            configureAST(varExp, nameNode);
            exp.addExpression(varExp);
            node = node.getNextSibling();
        }
        return exp;
    }

    private ClosureListExpression closureListExpression(AST node) {
        isClosureListExpressionAllowedHere(node);
        AST exprNode = node.getFirstChild();
        List<Expression> list = new ArrayList<>();
        while (exprNode != null) {
            if (isType(EXPR, exprNode)) {
                Expression expr = expression(exprNode);
                configureAST(expr, exprNode);
                list.add(expr);
            } else {
                assertNodeType(EMPTY_STAT, exprNode);
                list.add(EmptyExpression.INSTANCE);
            }

            exprNode = exprNode.getNextSibling();
        }
        ClosureListExpression cle = new ClosureListExpression(list);
        configureAST(cle, node);
        return cle;
    }

    private void isClosureListExpressionAllowedHere(AST node) {
        if (!forStatementBeingDef) {
            throw new ASTRuntimeException(node,
                    "Expression list of the form (a; b; c) is not supported in this context.");
        }
    }

    protected Expression dynamicMemberExpression(AST dynamicMemberNode) {
        AST node = dynamicMemberNode.getFirstChild();
        return expression(node);
    }

    protected Expression ternaryExpression(AST ternaryNode) {
        AST node = ternaryNode.getFirstChild();
        Expression base = expression(node);
        node = node.getNextSibling();
        Expression left = expression(node);
        node = node.getNextSibling();
        Expression ret;
        if (node == null) {
            ret = new ElvisOperatorExpression(base, left);
        } else {
            Expression right = expression(node);
            BooleanExpression booleanExpression = new BooleanExpression(base);
            booleanExpression.setSourcePosition(base);
            ret = new TernaryExpression(booleanExpression, left, right);
        }
        // GRECLIPSE edit -- sloc for node only covers the operator; must include the expressions
        //configureAST(ret, ternaryNode);
        setSourceStart(ret, base);
        setSourceEnd(ret, ((TernaryExpression) ret).getFalseExpression());
        // GRECLIPSE end
        return ret;
    }

    protected Expression variableExpression(AST node) {
        String text = node.getText();

        // TODO we might wanna only try to resolve the name if we are
        // on the left hand side of an expression or before a dot?
        VariableExpression variableExpression = new VariableExpression(text);
        configureAST(variableExpression, node);
        return variableExpression;
    }

    protected ConstantExpression literalExpression(AST node, Object value) {
        ConstantExpression constantExpression = new ConstantExpression(value, value instanceof Boolean);
        configureAST(constantExpression, node);
        return constantExpression;
    }

    protected Expression rangeExpression(AST rangeNode, boolean inclusive) {
        AST node = rangeNode.getFirstChild();
        Expression left = expression(node);
        Expression right = expression(node.getNextSibling());
        RangeExpression rangeExpression = new RangeExpression(left, right, inclusive);
        // GRECLIPSE edit -- sloc for node only covers the operator; must include the expressions
        //configureAST(rangeExpression, rangeNode);
        setSourceStart(rangeExpression, left);
        setSourceEnd(rangeExpression, right);
        // GRECLIPSE end
        return rangeExpression;
    }

    protected Expression spreadExpression(AST node) {
        AST exprNode = node.getFirstChild();
        AST listNode = exprNode.getFirstChild();
        Expression right = expression(listNode);
        SpreadExpression spreadExpression = new SpreadExpression(right);
        configureAST(spreadExpression, node);
        // GRECLIPSE add -- sloc for node only covers the operator; must include the expression
        setSourceEnd(spreadExpression, right);
        // GRECLIPSE end
        return spreadExpression;
    }

    protected Expression spreadMapExpression(AST node) {
        AST exprNode = node.getFirstChild();
        Expression expr = expression(exprNode);
        SpreadMapExpression spreadMapExpression = new SpreadMapExpression(expr);
        configureAST(spreadMapExpression, node);
        // GRECLIPSE add -- sloc for node only covers the operator; must include the expression
        setSourceEnd(spreadMapExpression, expr);
        // GRECLIPSE end
        return spreadMapExpression;
    }

    protected Expression methodPointerExpression(AST node) {
        AST exprNode = node.getFirstChild();
        Expression objectExpression = expression(exprNode);
        AST mNode = exprNode.getNextSibling();
        Expression methodName;
        if (isType(DYNAMIC_MEMBER, mNode)) {
            methodName = expression(mNode);
        } else {
            methodName = new ConstantExpression(identifier(mNode));
        }
        configureAST(methodName, mNode);
        MethodPointerExpression methodPointerExpression = new MethodPointerExpression(objectExpression, methodName);
        configureAST(methodPointerExpression, node);
        return methodPointerExpression;
    }

    protected Expression listExpression(AST listNode) {
        List<Expression> expressions = new ArrayList<>();
        AST elist = listNode.getFirstChild();
        assertNodeType(ELIST, elist);

        for (AST node = elist.getFirstChild(); node != null; node = node.getNextSibling()) {
            // check for stray labeled arguments:
            switch (node.getType()) {
                case LABELED_ARG:
                    assertNodeType(COMMA, node);
                    break;  // helpful error?
                case SPREAD_MAP_ARG:
                    assertNodeType(SPREAD_ARG, node);
                    break;  // helpful error
            }
            expressions.add(expression(node));
        }
        ListExpression listExpression = new ListExpression(expressions);
        configureAST(listExpression, listNode);
        return listExpression;
    }

    protected Expression mapExpression(AST mapNode) {
        List<MapEntryExpression> entryExpressions = new ArrayList<>();
        AST elist = mapNode.getFirstChild();
        if (elist != null) {  // totally empty in the case of [:]
            assertNodeType(ELIST, elist);
            for (AST node = elist.getFirstChild(); node != null; node = node.getNextSibling()) {
                switch (node.getType()) {
                    case LABELED_ARG:
                    case SPREAD_MAP_ARG:
                        break;  // legal cases
                    case SPREAD_ARG:
                        assertNodeType(SPREAD_MAP_ARG, node);
                        break;
                    default:
                        assertNodeType(LABELED_ARG, node);
                        break;
                }
                entryExpressions.add(mapEntryExpression(node));
            }
        }
        MapExpression mapExpression = new MapExpression(entryExpressions);
        configureAST(mapExpression, mapNode);
        // GRECLIPSE-768 -- fix for empty map expressions
        if (entryExpressions.isEmpty() && mapExpression.getLength() <= 1) {
            if (getController() != null) {
                try (Reader r = getController().getSource().getReader()) {
                    r.skip(mapExpression.getStart());
                    while (r.read() != ']') {
                        mapExpression.setEnd(mapExpression.getEnd() + 1);
                    }
                    int[] row_col = locations.getRowCol(mapExpression.getEnd());
                    mapExpression.setLastColumnNumber(row_col[1]);
                    mapExpression.setLastLineNumber(row_col[0]);
                } catch (Exception e) {
                    // make an educated guess that map looks like '[:]'
                    mapExpression.setEnd(mapExpression.getStart() + 3);
                    mapExpression.setLastColumnNumber(mapExpression.getColumnNumber() + 3);
                }
            }
        }
        // GRECLIPSE end
        return mapExpression;
    }

    protected MapEntryExpression mapEntryExpression(AST node) {
        if (node.getType() == SPREAD_MAP_ARG) {
            AST rightNode = node.getFirstChild();
            Expression keyExpression = spreadMapExpression(node);
            Expression rightExpression = expression(rightNode);
            MapEntryExpression mapEntryExpression = new MapEntryExpression(keyExpression, rightExpression);
            configureAST(mapEntryExpression, node);
            return mapEntryExpression;
        } else {
            AST keyNode = node.getFirstChild();
            Expression keyExpression = expression(keyNode);
            AST valueNode = keyNode.getNextSibling();
            Expression valueExpression = expression(valueNode);
            MapEntryExpression mapEntryExpression = new MapEntryExpression(keyExpression, valueExpression);
            // GRECLIPSE edit -- sloc for node only covers the ':'; must include the expressions
            //configureAST(mapEntryExpression, node);
            setSourceStart(mapEntryExpression, keyExpression);
            setSourceEnd(mapEntryExpression, valueExpression);
            // GRECLIPSE end
            return mapEntryExpression;
        }
    }

    protected Expression instanceofExpression(AST node) {
        AST leftNode = node.getFirstChild();
        Expression leftExpression = expression(leftNode);

        AST rightNode = leftNode.getNextSibling();
        ClassNode type = buildName(rightNode);
        assertTypeNotNull(type, rightNode);

        Expression rightExpression = new ClassExpression(type);
        configureAST(rightExpression, rightNode);
        BinaryExpression binaryExpression = new BinaryExpression(leftExpression, makeToken(Types.KEYWORD_INSTANCEOF, node), rightExpression);
        // GRECLIPSE edit -- sloc for node only covers the operator; must include the expressions
        //configureAST(binaryExpression, node);
        setSourceStart(binaryExpression, leftExpression);
        setSourceEnd(binaryExpression, rightExpression);
        // GRECLIPSE end
        return binaryExpression;
    }

    protected void assertTypeNotNull(ClassNode type, AST rightNode) {
        if (type == null) {
            throw new ASTRuntimeException(rightNode, "No type available for: " + qualifiedName(rightNode));
        }
    }

    protected Expression asExpression(AST node) {
        AST leftNode = node.getFirstChild();
        Expression leftExpression = expression(leftNode);

        AST rightNode = leftNode.getNextSibling();
        ClassNode type = makeTypeWithArguments(rightNode);

        CastExpression asExpression = CastExpression.asExpression(type, leftExpression);
        // GRECLIPSE edit -- set the sloc from the start of the target and the end of the type
        //configureAST(asExpression, node);
        asExpression.setStart(leftExpression.getStart());
        asExpression.setLineNumber(leftExpression.getLineNumber());
        asExpression.setColumnNumber(leftExpression.getColumnNumber());
        int typeStart;
        if (type.getEnd() > 0) {
            typeStart = type.getStart();
            asExpression.setEnd(type.getEnd());
            asExpression.setLastLineNumber(type.getLastLineNumber());
            asExpression.setLastColumnNumber(type.getLastColumnNumber());
        } else {
            SourceInfo typeNode = (SourceInfo) rightNode.getFirstChild();
            typeStart = locations.findOffset(typeNode.getLine(), typeNode.getColumn());
            asExpression.setEnd(locations.findOffset(typeNode.getLineLast(), typeNode.getColumnLast()));
            asExpression.setLastLineNumber(typeNode.getLineLast());
            asExpression.setLastColumnNumber(typeNode.getColumnLast());
        }
        // set the range of the type by itself
        asExpression.setNameStart(typeStart);
        asExpression.setNameEnd(asExpression.getEnd());
        // GRECLIPSE end
        return asExpression;
    }

    protected Expression castExpression(AST castNode) {
        AST node = castNode.getFirstChild();
        ClassNode type = makeTypeWithArguments(node);
        assertTypeNotNull(type, node);

        AST expressionNode = node.getNextSibling();
        Expression expression = expression(expressionNode);

        CastExpression castExpression = new CastExpression(type, expression);
        configureAST(castExpression, castNode);
        // GRECLIPSE add -- set the sloc to the end of the target
        castExpression.setEnd(expression.getEnd());
        castExpression.setLastLineNumber(expression.getLastLineNumber());
        castExpression.setLastColumnNumber(expression.getLastColumnNumber());
        // set the range of the type by itself
        if (type.getEnd() > 0) {
            castExpression.setNameStart(type.getStart());
            castExpression.setNameEnd(type.getEnd());
        } else {
            SourceInfo typeNode = (SourceInfo) node.getFirstChild();
            castExpression.setNameStart(locations.findOffset(typeNode.getLine(), typeNode.getColumn()));
            castExpression.setNameEnd(locations.findOffset(typeNode.getLineLast(), typeNode.getColumnLast()));
        }
        // GRECLIPSE end
        return castExpression;
    }

    protected Expression indexExpression(AST indexNode) {
        AST bracket = indexNode.getFirstChild();
        AST leftNode = bracket.getNextSibling();
        Expression leftExpression = expression(leftNode);

        AST rightNode = leftNode.getNextSibling();
        Expression rightExpression = expression(rightNode);
        // easier to massage here than in the grammar
        if (rightExpression instanceof SpreadExpression) {
            ListExpression wrapped = new ListExpression();
            wrapped.addExpression(rightExpression);
            rightExpression = wrapped;
        }

        BinaryExpression binaryExpression = new BinaryExpression(leftExpression, makeToken(Types.LEFT_SQUARE_BRACKET, bracket), rightExpression);
        configureAST(binaryExpression, indexNode);
        return binaryExpression;
    }

    protected Expression binaryExpression(int type, AST node) {
        Token token = makeToken(type, node);

        AST leftNode = node.getFirstChild();
        Expression leftExpression = expression(leftNode);

        AST rightNode = leftNode.getNextSibling();
        if (rightNode == null) {
            return leftExpression;
        }

        if (Types.ofType(type, Types.ASSIGNMENT_OPERATOR)) {
            if (leftExpression instanceof VariableExpression ||
                    leftExpression.getClass() == PropertyExpression.class ||
                    leftExpression instanceof FieldExpression ||
                    leftExpression instanceof AttributeExpression ||
                    leftExpression instanceof DeclarationExpression ||
                    leftExpression instanceof TupleExpression) {
                // Do nothing.
            } else if (leftExpression instanceof ConstantExpression) {
                throw new ASTRuntimeException(node, "\n[" + ((ConstantExpression) leftExpression).getValue() + "] is a constant expression, but it should be a variable expression");
            } else if (leftExpression instanceof BinaryExpression) {
                int lefttype = ((BinaryExpression) leftExpression).getOperation().getType();
                if (!Types.ofType(lefttype, Types.ASSIGNMENT_OPERATOR) && lefttype != Types.LEFT_SQUARE_BRACKET) {
                    throw new ASTRuntimeException(node, "\n" + leftExpression.getText() + " is a binary expression, but it should be a variable expression");
                }
            } else if (leftExpression instanceof GStringExpression) {
                throw new ASTRuntimeException(node, "\n\"" + leftExpression.getText() + "\" is a GString expression, but it should be a variable expression");
            } else if (leftExpression instanceof MethodCallExpression) {
                throw new ASTRuntimeException(node, "\n\"" + leftExpression.getText() + "\" is a method call expression, but it should be a variable expression");
            } else if (leftExpression instanceof MapExpression) {
                throw new ASTRuntimeException(node, "\n'" + leftExpression.getText() + "' is a map expression, but it should be a variable expression");
            } else {
                throw new ASTRuntimeException(node, "\n" + leftExpression.getClass() + ", with its value '" + leftExpression.getText() + "', is a bad expression as the left hand side of an assignment operator");
            }
        }
        /*if (rightNode == null) {
            throw new NullPointerException("No rightNode associated with binary expression");
        }*/
        Expression rightExpression = expression(rightNode);
        BinaryExpression binaryExpression = new BinaryExpression(leftExpression, token, rightExpression);
        // GRECLIPSE edit -- sloc for node only covers the operator; must include the left and right expressions
        //configureAST(binaryExpression, node);
        setSourceStart(binaryExpression, leftExpression);
        setSourceEnd(binaryExpression, rightExpression);
        // GRECLIPSE end
        return binaryExpression;
    }

    protected Expression prefixExpression(AST node, int token) {
        Expression expression = expression(node.getFirstChild());
        PrefixExpression prefixExpression = new PrefixExpression(makeToken(token, node), expression);
        configureAST(prefixExpression, node);
        // GRECLIPSE add -- sloc for node only covers the operator; must include the expression
        setSourceEnd(prefixExpression, expression);
        // GRECLIPSE end
        return prefixExpression;
    }

    protected Expression postfixExpression(AST node, int token) {
        Expression expression = expression(node.getFirstChild());
        PostfixExpression postfixExpression = new PostfixExpression(expression, makeToken(token, node));
        configureAST(postfixExpression, node);
        // GRECLIPSE add -- sloc for node only covers the operator; must include the expression
        setSourceStart(postfixExpression, expression);
        // GRECLIPSE end
        return postfixExpression;
    }

    protected BooleanExpression booleanExpression(AST node) {
        BooleanExpression booleanExpression = new BooleanExpression(expression(node));
        configureAST(booleanExpression, node);
        return booleanExpression;
    }

    protected Expression dotExpression(AST node) {
        // let's decide if this is a property invocation or a method call
        AST leftNode = node.getFirstChild();
        if (leftNode != null) {
            AST identifierNode = leftNode.getNextSibling();
            if (identifierNode != null) {
                Expression leftExpression = expression(leftNode);
                if (isType(SELECT_SLOT, identifierNode)) {
                    Expression field = expression(identifierNode.getFirstChild(), true);
                    AttributeExpression attributeExpression = new AttributeExpression(leftExpression, field, node.getType() != DOT);
                    if (node.getType() == SPREAD_DOT) {
                        attributeExpression.setSpreadSafe(true);
                    }
                    configureAST(attributeExpression, node);
                    return attributeExpression;
                }
                if (isType(SLIST, identifierNode)) {
                    Statement code = statementList(identifierNode);
                    ClosureExpression closureExpression = new ClosureExpression(Parameter.EMPTY_ARRAY, code);
                    configureAST(closureExpression, identifierNode);
                    final PropertyExpression propertyExpression = new PropertyExpression(leftExpression, closureExpression);
                    if (node.getType() == SPREAD_DOT) {
                        propertyExpression.setSpreadSafe(true);
                    }
                    configureAST(propertyExpression, node);
                    return propertyExpression;
                }
                Expression property = expression(identifierNode, true);


                // A."this" assumes a VariableExpression can be used for "this"
                // we correct that here into a ConstantExpression
                if (property instanceof VariableExpression) {
                    VariableExpression ve = (VariableExpression) property;
                    property = new ConstantExpression(ve.getName());
                    property.setSourcePosition(ve);
                }

                PropertyExpression propertyExpression = new PropertyExpression(leftExpression, property, node.getType() != DOT);
                if (node.getType() == SPREAD_DOT) {
                    propertyExpression.setSpreadSafe(true);
                }
                configureAST(propertyExpression, node);
                return propertyExpression;
            }
        }
        return methodCallExpression(node);
    }

    protected Expression specialConstructorCallExpression(AST methodCallNode, ClassNode special) {
        AST node = methodCallNode.getFirstChild();
        Expression arguments = arguments(node);

        ConstructorCallExpression expression = new ConstructorCallExpression(special, arguments);
        // GRECLIPSE add
        int keywordLength = (special == ClassNode.SUPER ? 5 : 4);
        GroovySourceAST ctorCallNode = (GroovySourceAST) methodCallNode;
        // locate the keyword relative to the method call expression; assume no spaces
        ctorCallNode.setColumn(Math.max(1, ctorCallNode.getColumn() - keywordLength));
        // GRECLIPSE end
        configureAST(expression, methodCallNode);
        // GRECLIPSE add
        expression.setNameStart(expression.getStart());
        expression.setNameEnd(expression.getStart() + keywordLength - 1);

        expression.setEnd(arguments.getEnd() + 1);
        int[] row_col = locations.getRowCol(expression.getEnd());
        expression.setLastLineNumber(row_col[0]); expression.setLastColumnNumber(row_col[1]);
        // GRECLIPSE end
        return expression;
    }

    protected Expression methodCallExpression(AST methodCallNode) {
        AST node = methodCallNode.getFirstChild();
        Expression objectExpression;
        AST selector;
        AST elist = node.getNextSibling();
        List<GenericsType> typeArgumentList = null;

        boolean implicitThis = false;
        boolean safe = isType(OPTIONAL_DOT, node);
        boolean spreadSafe = isType(SPREAD_DOT, node);
        if (isType(DOT, node) || safe || spreadSafe) {
            AST objectNode = node.getFirstChild();
            objectExpression = expression(objectNode);
            selector = objectNode.getNextSibling();
        } else {
            implicitThis = true;
            /* GRECLIPSE edit
            objectExpression = VariableExpression.THIS_EXPRESSION;
            */
            objectExpression = new VariableExpression("this");
            objectExpression.setLineNumber(node.getLine());
            objectExpression.setColumnNumber(node.getColumn());
            // GRECLIPSE end
            selector = node;
        }

        if (isType(TYPE_ARGUMENTS, selector)) {
            typeArgumentList = getTypeArgumentsList(selector);
            selector = selector.getNextSibling();
        }

        Expression name = null;
        if (isType(LITERAL_super, selector)) {
            implicitThis = true;
            name = new ConstantExpression("super");
            if (objectExpression instanceof VariableExpression && ((VariableExpression) objectExpression).isThisExpression()) {
                objectExpression = VariableExpression.SUPER_EXPRESSION;
            }
        } else if (isPrimitiveTypeLiteral(selector)) {
            throw new ASTRuntimeException(selector, "Primitive type literal: " + selector.getText() + " cannot be used as a method name");
        } else if (isType(SELECT_SLOT, selector)) {
            Expression field = expression(selector.getFirstChild(), true);
            AttributeExpression attributeExpression = new AttributeExpression(objectExpression, field, node.getType() != DOT);
            configureAST(attributeExpression, node);
            Expression arguments = arguments(elist);
            MethodCallExpression expression = new MethodCallExpression(attributeExpression, "call", arguments);
            setTypeArgumentsOnMethodCallExpression(expression, typeArgumentList);
            configureAST(expression, methodCallNode);
            return expression;
        } else if (!implicitThis || isType(DYNAMIC_MEMBER, selector) || isType(IDENT, selector) ||
                isType(STRING_CONSTRUCTOR, selector) || isType(STRING_LITERAL, selector)) {
            name = expression(selector, true);
        } else {
            implicitThis = false;
            name = new ConstantExpression("call");
            objectExpression = expression(selector, true);
        }

        // if node text is found to be "super"/"this" when a method call is being processed, it is a
        // call like this(..)/super(..) after the first statement, which shouldn't be allowed. GROOVY-2836
        if (selector.getText().equals("this") || selector.getText().equals("super")) {
            if (!(annotationBeingDef && selector.getText().equals("super"))) {
                throw new ASTRuntimeException(elist, "Constructor call must be the first statement in a constructor.");
            }
        }

        Expression arguments = arguments(elist);
        MethodCallExpression expression = new MethodCallExpression(objectExpression, name, arguments);
        expression.setSafe(safe);
        expression.setSpreadSafe(spreadSafe);
        expression.setImplicitThis(implicitThis);
        setTypeArgumentsOnMethodCallExpression(expression, typeArgumentList);
        Expression ret = expression;
        //FIXME: do we really want this() to create a new object regardless
        // the position.. for example not as first statement in a constructor
        // this=first statement in constructor is handled by specialConstructorCallExpression
        // we may have to add a check and remove this part of the code
        if (implicitThis && "this".equals(expression.getMethodAsString())) {
            ret = new ConstructorCallExpression(this.classNode, arguments);
        }
        // GRECLIPSE add
        ret.setNameStart(name.getStart());
        ret.setNameEnd(name.getEnd() - 1);
        // in the case of command expressions, the slocs are incorrect for the start of the method
        if (!implicitThis && methodCallNode.getText().equals("<command>")) {
            setSourceStart(ret, objectExpression);
            setSourceEnd(ret, arguments);
        } else
        // GRECLIPSE end
        configureAST(ret, methodCallNode);
        return ret;
    }

    private static void setTypeArgumentsOnMethodCallExpression(MethodCallExpression expression,
                                                        List<GenericsType> typeArgumentList) {
        if (typeArgumentList != null && !typeArgumentList.isEmpty()) {
            expression.setGenericsTypes(typeArgumentList.toArray(GenericsType.EMPTY_ARRAY));
        }
    }

    protected Expression constructorCallExpression(AST node) {
        AST constructorCallNode = node;
        ClassNode type = makeTypeWithArguments(constructorCallNode);

        if (isType(CTOR_CALL, node) || isType(LITERAL_new, node)) {
            node = node.getFirstChild();
        }
        // GRECLIPSE add
        // not quite ideal -- a null node is a sign of a new call without the type being specified
        // (it is a syntax error); setting up with Object here prevents multiple downstream issues
        if (node == null) {
            return new ConstructorCallExpression(ClassHelper.OBJECT_TYPE, new ArgumentListExpression());
        }
        // GRECLIPSE end

        AST elist = node.getNextSibling();

        if (elist == null && isType(ELIST, node)) {
            elist = node;
            if ("(".equals(type.getName())) {
                type = classNode;
            }
        }

        if (isType(ARRAY_DECLARATOR, elist)) {
            AST expressionNode = elist.getFirstChild();
            if (expressionNode == null) {
                throw new ASTRuntimeException(elist, "No expression for the array constructor call");
            }
            List<Expression> size = arraySizeExpression(expressionNode);
            ArrayExpression arrayExpression = new ArrayExpression(type, null, size);
            configureAST(arrayExpression, constructorCallNode);
            // GRECLIPSE add
            Expression name = literalExpression(node, null);
            arrayExpression.setNameStart(name.getStart());
            arrayExpression.setNameEnd(name.getEnd() - 1);
            // GRECLIPSE end
            return arrayExpression;
        }
        Expression arguments = arguments(elist);
        ClassNode innerClass = getAnonymousInnerClassNode(arguments);
        ConstructorCallExpression ret = new ConstructorCallExpression(type, arguments);
        if (innerClass != null) {
            ret.setType(innerClass);
            ret.setUsingAnonymousInnerClass(true);
            innerClass.setUnresolvedSuperClass(type);
            // GRECLIPSE add
            innerClass.setNameStart(type.getStart());
            innerClass.setNameStart2(type.getNameStart2());
            innerClass.setNameEnd(type.getEnd() - 1);
            innerClass.putNodeMetaData("rparen.offset",
                locations.findOffset(((GroovySourceAST) elist).getLineLast(), ((GroovySourceAST) elist).getColumnLast()));
            // GRECLIPSE end
        }

        configureAST(ret, constructorCallNode);
        // GRECLIPSE add
        ret.setNameStart(type.getStart());
        ret.setNameEnd(type.getEnd() - 1);
        // GRECLIPSE end
        return ret;
    }

    private static ClassNode getAnonymousInnerClassNode(Expression arguments) {
        if (arguments instanceof TupleExpression) {
            TupleExpression te = (TupleExpression) arguments;
            List<Expression> expressions = te.getExpressions();
            if (expressions.isEmpty()) return null;
            Expression last = expressions.remove(expressions.size() - 1);
            if (last instanceof AnonymousInnerClassCarrier) {
                AnonymousInnerClassCarrier carrier = (AnonymousInnerClassCarrier) last;
                return carrier.innerClass;
            } else {
                expressions.add(last);
            }
        } else if (arguments instanceof AnonymousInnerClassCarrier) {
            AnonymousInnerClassCarrier carrier = (AnonymousInnerClassCarrier) arguments;
            return carrier.innerClass;
        }
        return null;
    }

    protected List<Expression> arraySizeExpression(AST node) {
        List<Expression> list;
        Expression size = null;
        if (isType(ARRAY_DECLARATOR, node)) {
            AST right = node.getNextSibling();
            if (right != null) {
                size = expression(right);
            } else {
                size = ConstantExpression.EMPTY_EXPRESSION;
            }
            AST child = node.getFirstChild();
            if (child == null) {
                throw new ASTRuntimeException(node, "No expression for the array constructor call");
            }
            list = arraySizeExpression(child);
        } else {
            size = expression(node);
            list = new ArrayList<>();
        }
        list.add(size);
        return list;
    }

    protected Expression enumArguments(AST elist) {
        List<Expression> expressionList = new ArrayList<>();
        for (AST node = elist; node != null; node = node.getNextSibling()) {
            Expression expression = expression(node);
            expressionList.add(expression);
        }
        ArgumentListExpression argumentListExpression = new ArgumentListExpression(expressionList);
        configureAST(argumentListExpression, elist);
        return argumentListExpression;
    }

    protected Expression arguments(AST elist) {
        List expressionList = new ArrayList<>();
        // FIXME: all labeled arguments should follow any unlabeled arguments
        boolean namedArguments = false;
        for (AST node = elist; node != null; node = node.getNextSibling()) {
            if (isType(ELIST, node)) {
                for (AST child = node.getFirstChild(); child != null; child = child.getNextSibling()) {
                    namedArguments |= addArgumentExpression(child, expressionList);
                }
            } else {
                namedArguments |= addArgumentExpression(node, expressionList);
            }
        }
        if (namedArguments) {
            if (!expressionList.isEmpty()) {
                // let's remove any non-MapEntryExpression instances
                // such as if the last expression is a ClosureExpression
                // so let's wrap the named method calls in a Map expression
                List<Expression> argumentList = new ArrayList<>();
                for (Object next : expressionList) {
                    Expression expression = (Expression) next;
                    if (!(expression instanceof MapEntryExpression)) {
                        argumentList.add(expression);
                    }
                }
                if (!argumentList.isEmpty()) {
                    expressionList.removeAll(argumentList);
                    checkDuplicateNamedParams(elist, expressionList);
                    MapExpression mapExpression = new MapExpression(expressionList);
                    configureAST(mapExpression, elist);
                    argumentList.add(0, mapExpression);
                    ArgumentListExpression argumentListExpression = new ArgumentListExpression(argumentList);
                    configureAST(argumentListExpression, elist);
                    return argumentListExpression;
                }
            }
            checkDuplicateNamedParams(elist, expressionList);
            NamedArgumentListExpression namedArgumentListExpression = new NamedArgumentListExpression(expressionList);
            configureAST(namedArgumentListExpression, elist);
            return namedArgumentListExpression;
        } else {
            ArgumentListExpression argumentListExpression = new ArgumentListExpression(expressionList);
            // GRECLIPSE add
            // For an unfinished declaration 'new Foo' where the parentheses are missing an error
            // will be raised but recovery should allow for that; here that incorrect declaration
            // manifests as a null elist
            if (elist != null)
            // GRECLIPSE end
            configureAST(argumentListExpression, elist);
            return argumentListExpression;
        }
    }

    private static void checkDuplicateNamedParams(AST elist, List<MapEntryExpression> expressionList) {
        if (expressionList.isEmpty()) return;

        Set<String> namedArgumentNames = new HashSet<>();
        for (MapEntryExpression meExp : expressionList) {
            if (meExp.getKeyExpression() instanceof ConstantExpression) {
                String argName = meExp.getKeyExpression().getText();
                if (!namedArgumentNames.contains(argName)) {
                    namedArgumentNames.add(argName);
                } else {
                    throw new ASTRuntimeException(elist, "Duplicate named parameter '" + argName + "' found.");
                }
            }
        }
    }

    protected boolean addArgumentExpression(AST node, List<Expression> expressionList) {
        if (node.getType() == SPREAD_MAP_ARG) {
            AST rightNode = node.getFirstChild();
            Expression keyExpression = spreadMapExpression(node);
            Expression rightExpression = expression(rightNode);
            MapEntryExpression mapEntryExpression = new MapEntryExpression(keyExpression, rightExpression);
            expressionList.add(mapEntryExpression);
            return true;
        } else {
            Expression expression = expression(node);
            expressionList.add(expression);
            return expression instanceof MapEntryExpression;
        }
    }

    protected Expression expressionList(AST node) {
        List<Expression> expressionList = new ArrayList<>();
        for (AST child = node.getFirstChild(); child != null; child = child.getNextSibling()) {
            expressionList.add(expression(child));
        }
        if (expressionList.size() == 1) {
            return expressionList.get(0);
        } else {
            ListExpression listExpression = new ListExpression(expressionList);
            listExpression.setWrapped(true);
            configureAST(listExpression, node);
            return listExpression;
        }
    }

    protected ClosureExpression closureExpression(AST node) {
        AST paramNode = node.getFirstChild();
        Parameter[] parameters = null;
        AST codeNode = paramNode;
        if (isType(PARAMETERS, paramNode) || isType(IMPLICIT_PARAMETERS, paramNode)) {
            parameters = parameters(paramNode);
            codeNode = paramNode.getNextSibling();
        }
        Statement code = statementListNoChild(codeNode, node);
        ClosureExpression closureExpression = new ClosureExpression(parameters, code);
        configureAST(closureExpression, node);
        return closureExpression;
    }

    protected Expression blockExpression(AST node) {
        AST codeNode = node.getFirstChild();
        if (codeNode == null) return nullX();
        if (codeNode.getType() == EXPR && codeNode.getNextSibling() == null) {
            // Simplify common case of {expr} to expr.
            return expression(codeNode);
        }
        Parameter[] parameters = Parameter.EMPTY_ARRAY;
        Statement code = statementListNoChild(codeNode, node);
        ClosureExpression closureExpression = new ClosureExpression(parameters, code);
        configureAST(closureExpression, node);
        // Call it immediately.
        String callName = "call";
        Expression noArguments = new ArgumentListExpression();
        MethodCallExpression call = new MethodCallExpression(closureExpression, callName, noArguments);
        configureAST(call, node);
        return call;
    }

    protected Expression unaryMinusExpression(AST unaryMinusExpr) {
        AST node = unaryMinusExpr.getFirstChild();

        // if we are a number literal then let's just parse it
        // as the negation operator on MIN_INT causes rounding to a long
        String text = node.getText();
        switch (node.getType()) {
            case NUM_DOUBLE:
            case NUM_FLOAT:
            case NUM_BIG_DECIMAL:
                ConstantExpression constantExpression = new ConstantExpression(Numbers.parseDecimal("-" + text));
                configureAST(constantExpression, unaryMinusExpr);
                // GRECLIPSE add
                setSourceEnd(constantExpression, expression(node));
                // GRECLIPSE end
                return constantExpression;

            case NUM_BIG_INT:
            case NUM_INT:
            case NUM_LONG:
                ConstantExpression constantLongExpression = new ConstantExpression(Numbers.parseInteger("-" + text));
                configureAST(constantLongExpression, unaryMinusExpr);
                // GRECLIPSE add
                setSourceEnd(constantLongExpression, expression(node));
                // GRECLIPSE end
                return constantLongExpression;

            default:
                UnaryMinusExpression unaryMinusExpression = new UnaryMinusExpression(expression(node));
                configureAST(unaryMinusExpression, unaryMinusExpr);
                // GRECLIPSE add
                setSourceEnd(unaryMinusExpression, unaryMinusExpression.getExpression());
                // GRECLIPSE end
                return unaryMinusExpression;
        }
    }

    protected Expression unaryPlusExpression(AST unaryPlusExpr) {
        AST node = unaryPlusExpr.getFirstChild();
        UnaryPlusExpression unaryPlusExpression = new UnaryPlusExpression(expression(node));
        configureAST(unaryPlusExpression, unaryPlusExpr);
        switch (node.getType()) {
            case NUM_DOUBLE:
            case NUM_FLOAT:
            case NUM_BIG_DECIMAL:
            case NUM_BIG_INT:
            case NUM_INT:
            case NUM_LONG:
                // GRECLIPSE add
                setSourceStart(unaryPlusExpression.getExpression(), unaryPlusExpression);
                // GRECLIPSE end
                return unaryPlusExpression.getExpression();

            default:
                // GRECLIPSE add
                setSourceEnd(unaryPlusExpression, unaryPlusExpression.getExpression());
                // GRECLIPSE end
                return unaryPlusExpression;
        }
    }

    protected ConstantExpression decimalExpression(AST node) {
        String text = node.getText();
        Object number = Numbers.parseDecimal(text);
        ConstantExpression constantExpression = new ConstantExpression(number,
                number instanceof Double || number instanceof Float);
        configureAST(constantExpression, node);
        return constantExpression;
    }

    protected ConstantExpression integerExpression(AST node) {
        String text = node.getText();
        Object number = Numbers.parseInteger(text);
        boolean keepPrimitive = number instanceof Integer || number instanceof Long;
        ConstantExpression constantExpression = new ConstantExpression(number, keepPrimitive);
        configureAST(constantExpression, node);
        return constantExpression;
    }

    protected Expression gstring(AST gstringNode) {
        List<ConstantExpression> strings = new ArrayList<>();
        List<Expression> values = new ArrayList<>();

        StringBuilder buffer = new StringBuilder();

        boolean isPrevString = false;

        for (AST node = gstringNode.getFirstChild(); node != null; node = node.getNextSibling()) {
            int type = node.getType();
            String text = null;
            switch (type) {

                case STRING_LITERAL:
                    if (isPrevString) assertNodeType(IDENT, node);  // parser bug
                    isPrevString = true;
                    text = node.getText();
                    ConstantExpression constantExpression = new ConstantExpression(text);
                    configureAST(constantExpression, node);
                    strings.add(constantExpression);
                    buffer.append(text);
                    break;

                default: {
                    if (!isPrevString) assertNodeType(IDENT, node);  // parser bug
                    isPrevString = false;
                    Expression expression = expression(node);
                    values.add(expression);
                    buffer.append("$");
                    buffer.append(expression.getText());
                }
                break;
            }
        }
        GStringExpression gStringExpression = new GStringExpression(buffer.toString(), strings, values);
        configureAST(gStringExpression, gstringNode);
        return gStringExpression;
    }

    public static String qualifiedName(AST qualifiedNameNode) {
        if (isType(IDENT, qualifiedNameNode)) {
            return qualifiedNameNode.getText();
        }
        if (isType(DOT, qualifiedNameNode)) {
            AST node = qualifiedNameNode.getFirstChild();
            StringBuilder buffer = new StringBuilder();
            boolean first = true;

            while (node != null && !isType(TYPE_ARGUMENTS, node)) {
                if (first) {
                    first = false;
                } else {
                    buffer.append(".");
                }
                buffer.append(qualifiedName(node));
                node = node.getNextSibling();
            }
            return buffer.toString();
        } else {
            return qualifiedNameNode.getText();
        }
    }

    private int getBoundType(AST node) {
        if (node == null) return -1;
        if (isType(TYPE_UPPER_BOUNDS, node)) return TYPE_UPPER_BOUNDS;
        if (isType(TYPE_LOWER_BOUNDS, node)) return TYPE_LOWER_BOUNDS;
        throw new ASTRuntimeException(node,
                "Unexpected node type: " + getTokenName(node) +
                        " found when expecting type: " + getTokenName(TYPE_UPPER_BOUNDS) +
                        " or type: " + getTokenName(TYPE_LOWER_BOUNDS));
    }

    private GenericsType makeGenericsArgumentType(AST typeArgument) {
        GenericsType gt;
        AST rootNode = typeArgument.getFirstChild();
        if (isType(WILDCARD_TYPE, rootNode)) {
            ClassNode base = ClassHelper.makeWithoutCaching("?");
            if (rootNode.getNextSibling() != null) {
                int boundType = getBoundType(rootNode.getNextSibling());
                ClassNode[] gts = makeGenericsBounds(rootNode, boundType);
                if (boundType == TYPE_UPPER_BOUNDS) {
                    gt = new GenericsType(base, gts, null);
                } else {
                    gt = new GenericsType(base, null, gts[0]);
                }
            } else {
                gt = new GenericsType(base, null, null);
            }
            gt.setWildcard(true);
        } else {
            ClassNode argument = makeTypeWithArguments(rootNode);
            gt = new GenericsType(argument);
        }
        configureAST(gt, typeArgument);
        return gt;
    }

    protected ClassNode makeTypeWithArguments(AST rootNode) {
        ClassNode basicType = makeType(rootNode);
        AST node = rootNode.getFirstChild();
        if (node == null || isType(INDEX_OP, node) || isType(ARRAY_DECLARATOR, node)) return basicType;

        if (!isType(DOT, node)) {
            node = node.getFirstChild();
            if (node == null) return basicType;
            return addTypeArguments(basicType, node);
        } else {
            node = node.getFirstChild();
            while (node != null && !isType(TYPE_ARGUMENTS, node))
                node = node.getNextSibling();
            return node == null ? basicType : addTypeArguments(basicType, node);
        }
    }

    private ClassNode addTypeArguments(ClassNode basicType, AST node) {
        List<GenericsType> typeArgumentList = getTypeArgumentsList(node);
        // a 0-length type argument list means we face the diamond operator
        basicType.setGenericsTypes(typeArgumentList.toArray(GenericsType.EMPTY_ARRAY));
        return basicType;
    }

    private List<GenericsType> getTypeArgumentsList(AST node) {
        assertNodeType(TYPE_ARGUMENTS, node);
        List<GenericsType> typeArgumentList = new ArrayList<>();
        AST typeArgument = node.getFirstChild();

        while (typeArgument != null) {
            assertNodeType(TYPE_ARGUMENT, typeArgument);
            GenericsType gt = makeGenericsArgumentType(typeArgument);
            typeArgumentList.add(gt);
            typeArgument = typeArgument.getNextSibling();
        }
        return typeArgumentList;
    }

    private ClassNode[] makeGenericsBounds(AST rn, int boundType) {
        AST boundsRoot = rn.getNextSibling();
        if (boundsRoot == null) return null;
        assertNodeType(boundType, boundsRoot);
        List<ClassNode> bounds = new ArrayList<>();
        for (AST boundsNode = boundsRoot.getFirstChild(); boundsNode != null; boundsNode = boundsNode.getNextSibling()) {
            ClassNode bound = makeTypeWithArguments(boundsNode);
            /* GRECLIPSE edit -- exclude generics
            configureAST(bound, boundsNode);
            */
            bounds.add(bound);
        }
        if (bounds.isEmpty()) return null;
        return bounds.toArray(ClassNode.EMPTY_ARRAY);
    }

    protected GenericsType[] makeGenericsType(AST rootNode) {
        AST typeParameter = rootNode.getFirstChild();
        List<GenericsType> generics = new ArrayList<>();
        assertNodeType(TYPE_PARAMETER, typeParameter);

        while (isType(TYPE_PARAMETER, typeParameter)) {
            GenericsType gt = new GenericsType(makeType(typeParameter), makeGenericsBounds(typeParameter.getFirstChild(), TYPE_UPPER_BOUNDS), null);
            configureAST(gt, typeParameter);
            generics.add(gt);

            typeParameter = typeParameter.getNextSibling();
        }
        return generics.toArray(GenericsType.EMPTY_ARRAY);
    }

    protected ClassNode makeType(AST typeNode) {
        ClassNode answer = ClassHelper.DYNAMIC_TYPE;
        AST node = typeNode.getFirstChild();
        if (node != null) {
            if (isType(ARRAY_DECLARATOR, node) || isType(INDEX_OP, node)) {
                answer = makeArray(makeTypeWithArguments(node), node);
                // GRECLIPSE add
                if (getController() != null) {
                    // check for trailing whitespace
                    GroovySourceAST root = (GroovySourceAST) node;
                    int start = locations.findOffset(root.getLine(), root.getColumn());
                    int until = locations.findOffset(root.getLineLast(), root.getColumnLast());
                    char[] sourceChars = getController().readSourceRange(start, until - start);
                    if (sourceChars != null) {
                        int idx = (sourceChars.length - 1), off = until;
                        while (idx >= 0 && Character.isWhitespace(sourceChars[idx])) {
                            idx -= 1; off -= 1;
                        }
                        if (off < until) {
                            int[] row_col = locations.getRowCol(off);
                            answer.setEnd(off);
                            answer.setLastLineNumber(row_col[0]);
                            answer.setLastColumnNumber(row_col[1]);
                        }
                    }
                }
                // GRECLIPSE end
            } else {
                checkTypeArgs(node, false);
                // GRECLIPSE edit
                //answer = ClassHelper.make(qualifiedName(node));
                answer = makeClassNode(qualifiedName(node));
                // GRECLIPSE end
                if (answer.isUsingGenerics()) {
                    ClassNode proxy = ClassHelper.makeWithoutCaching(answer.getName());
                    proxy.setRedirect(answer);
                    answer = proxy;
                }
                configureAST(answer, node);
                // GRECLIPSE add
                if (isType(DOT, node)) { // exclude generics from end position
                    GroovySourceAST type = (GroovySourceAST) node.getFirstChild().getNextSibling();
                    answer.setLastLineNumber(type.getLineLast());
                    answer.setLastColumnNumber(type.getColumnLast());
                    answer.setNameStart2(locations.findOffset(type.getLine(), type.getColumn()));
                    answer.setEnd(locations.findOffset(type.getLineLast(), type.getColumnLast()));
                }
                // GRECLIPSE end
            }
        }
        return answer;
    }

    private ClassNode makeArray(ClassNode elementType, AST node) {
        if (elementType.equals(ClassHelper.VOID_TYPE)) {
            throw new ASTRuntimeException(node.getFirstChild(), "void[] is an invalid type");
        }
        ClassNode arrayType = elementType.makeArray();
        configureAST(arrayType, node);
        return arrayType;
    }

    private boolean checkTypeArgs(AST node, boolean seenTypeArgs) {
        if (isType(IDENT, node) && seenTypeArgs) {
            throw new ASTRuntimeException(node, "Unexpected type arguments found prior to: " + qualifiedName(node));
        }
        if (isType(DOT, node)) {
            AST next = node.getFirstChild();
            while (next != null && !isType(TYPE_ARGUMENTS, next)) {
                seenTypeArgs |= checkTypeArgs(next, seenTypeArgs);
                seenTypeArgs |= isType(TYPE_ARGUMENTS, next.getFirstChild()) || isType(TYPE_ARGUMENTS, next.getNextSibling());
                next = next.getNextSibling();
            }
        }
        return seenTypeArgs;
    }

    protected ClassNode buildName(AST node) {
        if (isType(TYPE, node)) {
            node = node.getFirstChild();
        }
        String name;
        if (isType(ARRAY_DECLARATOR, node) || isType(INDEX_OP, node)) {
            return makeArray(buildName(node.getFirstChild()), node);
        } else if (isType(DOT, node) || isType(OPTIONAL_DOT, node)) {
            name = qualifiedName(node);
        } else {
            name = node.getText();
        }
        ClassNode answer = ClassHelper.make(name);
        AST nextSibling = node.getNextSibling();
        if (isType(ARRAY_DECLARATOR, nextSibling) || isType(INDEX_OP, nextSibling)) {
            return makeArray(answer, node);
        } else {
            configureAST(answer, node);
            return answer;
        }
    }

    protected boolean isPrimitiveTypeLiteral(AST node) {
        int type = node.getType();
        switch (type) {
            case LITERAL_boolean:
            case LITERAL_byte:
            case LITERAL_char:
            case LITERAL_double:
            case LITERAL_float:
            case LITERAL_int:
            case LITERAL_long:
            case LITERAL_short:
                return true;

            default:
                return false;
        }
    }

    /**
     * Extracts an identifier from the Antlr AST
     */
    protected String identifier(AST node) {
        assertNodeType(IDENT, node);
        return node.getText();
    }

    protected String label(AST labelNode) {
        AST node = labelNode.getFirstChild();
        if (node == null) {
            return null;
        }
        return identifier(node);
    }

    // Helper methods
    //-------------------------------------------------------------------------

    /**
     * Returns true if the modifiers flags contain a visibility modifier
     */
    protected boolean hasVisibility(int modifiers) {
        return (modifiers & (Opcodes.ACC_PRIVATE | Opcodes.ACC_PROTECTED | Opcodes.ACC_PUBLIC)) != 0;
    }

    protected void configureAST(ASTNode node, AST ast) {
        if (ast == null)
            throw new ASTRuntimeException(ast, "PARSER BUG: Tried to configure " + node.getClass().getName() + " with null AST");
        /* GRECLIPSE edit
        node.setLineNumber(ast.getLine());
        node.setColumnNumber(ast.getColumn());
        if (ast instanceof GroovySourceAST) {
            node.setLastLineNumber(((GroovySourceAST) ast).getLineLast());
            node.setLastColumnNumber(((GroovySourceAST) ast).getColumnLast());
        }
        */
        final int offset = locations.findOffset(ast.getLine(), ast.getColumn());

        if (ast instanceof GroovySourceAST) {
            final int last_row = ((GroovySourceAST) ast).getLineLast();
            final int last_col = ((GroovySourceAST) ast).getColumnLast();
            final int end_offset = locations.findOffset(last_row, last_col);

            // GRECLIPSE-829: VariableExpression inside of GStrings contain the
            // openning '{', but shouldn't.  If the new sloc is larger than the
            // one being set, then save it as node meta-data.  Also numbers can
            // result in an expression node that includes trailing whitespaces.
            if ((node instanceof VariableExpression || (node instanceof ConstantExpression && ast.getType() == EXPR)) &&
                    node.getEnd() > 0 && offset <= node.getStart() && node.getEnd() <= end_offset) {
                node.putNodeMetaData("source.offsets", Long.valueOf(((long) offset << 32) | end_offset));
                return;
            }

            node.setLastColumnNumber(last_col);
            node.setLastLineNumber(last_row);
            node.setEnd(end_offset);
        }

        node.setColumnNumber(ast.getColumn());
        node.setLineNumber(ast.getLine());
        node.setStart(offset);
        // GRECLIPSE end
    }

    // GRECLIPSE add
    protected void configureAST(AnnotatedNode node, AST ast, AST name0, AST name1) {
        configureAST(node, ast);
        node.setNameStart(locations.findOffset(name0.getLine(), name0.getColumn()));
        GroovySourceAST nameStop = (GroovySourceAST) (name1 == null ? name0 : name1);
        node.setNameEnd(locations.findOffset(nameStop.getLineLast(), nameStop.getColumnLast()) - 1);
    }

    protected void setSourceStart(ASTNode node, ASTNode first) {
        Long offsets = first.getNodeMetaData("source.offsets");
        if (offsets != null) {
            int offset = (int) (offsets >> 32);
            int[] row_col = locations.getRowCol(offset);

            node.setStart(offset);
            node.setLineNumber(row_col[0]);
            node.setColumnNumber(row_col[1]);
        } else {
            node.setStart(first.getStart());
            node.setLineNumber(first.getLineNumber());
            node.setColumnNumber(first.getColumnNumber());
        }
    }

    protected void setSourceEnd(ASTNode node, ASTNode last) {
        Long offsets = last.getNodeMetaData("source.offsets");
        if (offsets != null) {
            int offset = (int) (offsets & 0xFFFFFFFF);
            int[] row_col = locations.getRowCol(offset);

            node.setEnd(offset);
            node.setLastLineNumber(row_col[0]);
            node.setLastColumnNumber(row_col[1]);
        } else {
            node.setEnd(last.getEnd());
            node.setLastLineNumber(last.getLastLineNumber());
            node.setLastColumnNumber(last.getLastColumnNumber());
        }
    }

    protected static AnnotationNode makeAnnotationNode(Class<? extends Annotation> type) {
        AnnotationNode node = new AnnotationNode(ClassHelper.make(type));
        node.getClassNode().setStart(-1);
        node.getClassNode().setEnd(-2);
        node.setStart(-1);
        node.setEnd(-1);
        return node;
    }

    protected static ClassNode makeClassNode(String name) {
        ClassNode node = ClassHelper.make(name);
        if (node instanceof ImmutableClassNode && !node.isPrimitive()) {
            ClassNode wrapper = ClassHelper.makeWithoutCaching(name);
            wrapper.setRedirect(node);
            node = wrapper;
        }
        return node;
    }
    // GRECLIPSE end

    protected static Token makeToken(int typeCode, AST node) {
        return Token.newSymbol(typeCode, node.getLine(), node.getColumn());
    }

    protected String getFirstChildText(AST node) {
        AST child = node.getFirstChild();
        return child != null ? child.getText() : null;
    }

    public static boolean isType(int typeCode, AST node) {
        return node != null && node.getType() == typeCode;
    }

    private String getTokenName(int token) {
        if (tokenNames == null) return "" + token;
        return tokenNames[token];
    }

    private String getTokenName(AST node) {
        if (node == null) return "null";
        return getTokenName(node.getType());
    }

    protected void assertNodeType(int type, AST node) {
        if (node == null) {
            throw new ASTRuntimeException(node, "No child node available in AST when expecting type: " + getTokenName(type));
        }
        if (node.getType() != type) {
            throw new ASTRuntimeException(node, "Unexpected node type: " + getTokenName(node) + " found when expecting type: " + getTokenName(type));
        }
    }

    protected void notImplementedYet(AST node) {
        throw new ASTRuntimeException(node, "AST node not implemented yet for type: " + getTokenName(node));
    }

    protected void unknownAST(AST node) {
        if (node.getType() == CLASS_DEF) {
            throw new ASTRuntimeException(node,
                    "Class definition not expected here. Please define the class at an appropriate place or perhaps try using a block/Closure instead.");
        }
        if (node.getType() == METHOD_DEF) {
            throw new ASTRuntimeException(node,
                    "Method definition not expected here. Please define the method at an appropriate place or perhaps try using a block/Closure instead.");
        }
        throw new ASTRuntimeException(node, "Unknown type: " + getTokenName(node));
    }

    protected void dumpTree(AST ast) {
        for (AST node = ast.getFirstChild(); node != null; node = node.getNextSibling()) {
            dump(node);
        }
    }

    protected void dump(AST node) {
        System.out.println("Type: " + getTokenName(node) + " text: " + node.getText());
    }
}<|MERGE_RESOLUTION|>--- conflicted
+++ resolved
@@ -22,7 +22,6 @@
 import groovyjarjarantlr.TokenStreamException;
 import groovyjarjarantlr.TokenStreamRecognitionException;
 import groovyjarjarantlr.collections.AST;
-import groovy.transform.Trait;
 import org.codehaus.groovy.GroovyBugError;
 import org.codehaus.groovy.antlr.parser.GroovyLexer;
 import org.codehaus.groovy.antlr.parser.GroovyRecognizer;
@@ -815,7 +814,7 @@
         if (enumConstantBeingDef) {
             classNode = new EnumConstantClassNode(outerClass, innerClassName, Opcodes.ACC_PUBLIC, ClassHelper.OBJECT_TYPE);
         } else {
-            classNode = new InnerClassNode(outerClass, innerClassName, 0, ClassHelper.OBJECT_TYPE);
+            classNode = new InnerClassNode(outerClass, innerClassName, /*GRECLIPSE Opcodes.ACC_PUBLIC*/0, ClassHelper.OBJECT_TYPE);
         }
         ((InnerClassNode) classNode).setAnonymous(true);
         classNode.setEnclosingMethod(methodNode);
@@ -835,16 +834,9 @@
         List<AnnotationNode> annotations = new ArrayList<>();
 
         if (isType(TRAIT_DEF, classDef)) {
-<<<<<<< HEAD
-            /* GRECLIPSE edit
-            annotations.add(new AnnotationNode(ClassHelper.makeCached(Trait.class)));
-            */
-            annotations.add(makeAnnotationNode(Trait.class));
-=======
             // GRECLIPSE edit
             //annotations.add(new AnnotationNode(ClassHelper.make("groovy.transform.Trait")));
             annotations.add(makeAnnotationNode(groovy.transform.Trait.class));
->>>>>>> 62bbcb2d
             // GRECLIPSE end
         }
 
@@ -2852,14 +2844,14 @@
             } else if (leftExpression instanceof BinaryExpression) {
                 int lefttype = ((BinaryExpression) leftExpression).getOperation().getType();
                 if (!Types.ofType(lefttype, Types.ASSIGNMENT_OPERATOR) && lefttype != Types.LEFT_SQUARE_BRACKET) {
-                    throw new ASTRuntimeException(node, "\n" + leftExpression.getText() + " is a binary expression, but it should be a variable expression");
+                    throw new ASTRuntimeException(node, "\n" + ((BinaryExpression) leftExpression).getText() + " is a binary expression, but it should be a variable expression");
                 }
             } else if (leftExpression instanceof GStringExpression) {
-                throw new ASTRuntimeException(node, "\n\"" + leftExpression.getText() + "\" is a GString expression, but it should be a variable expression");
+                throw new ASTRuntimeException(node, "\n\"" + ((GStringExpression) leftExpression).getText() + "\" is a GString expression, but it should be a variable expression");
             } else if (leftExpression instanceof MethodCallExpression) {
-                throw new ASTRuntimeException(node, "\n\"" + leftExpression.getText() + "\" is a method call expression, but it should be a variable expression");
+                throw new ASTRuntimeException(node, "\n\"" + ((MethodCallExpression) leftExpression).getText() + "\" is a method call expression, but it should be a variable expression");
             } else if (leftExpression instanceof MapExpression) {
-                throw new ASTRuntimeException(node, "\n'" + leftExpression.getText() + "' is a map expression, but it should be a variable expression");
+                throw new ASTRuntimeException(node, "\n'" + ((MapExpression) leftExpression).getText() + "' is a map expression, but it should be a variable expression");
             } else {
                 throw new ASTRuntimeException(node, "\n" + leftExpression.getClass() + ", with its value '" + leftExpression.getText() + "', is a bad expression as the left hand side of an assignment operator");
             }
