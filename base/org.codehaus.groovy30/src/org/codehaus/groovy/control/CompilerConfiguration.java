/*
 *  Licensed to the Apache Software Foundation (ASF) under one
 *  or more contributor license agreements.  See the NOTICE file
 *  distributed with this work for additional information
 *  regarding copyright ownership.  The ASF licenses this file
 *  to you under the Apache License, Version 2.0 (the
 *  "License"); you may not use this file except in compliance
 *  with the License.  You may obtain a copy of the License at
 *
 *    http://www.apache.org/licenses/LICENSE-2.0
 *
 *  Unless required by applicable law or agreed to in writing,
 *  software distributed under the License is distributed on an
 *  "AS IS" BASIS, WITHOUT WARRANTIES OR CONDITIONS OF ANY
 *  KIND, either express or implied.  See the License for the
 *  specific language governing permissions and limitations
 *  under the License.
 */
package org.codehaus.groovy.control;

import org.apache.groovy.util.Maps;
import org.codehaus.groovy.control.customizers.CompilationCustomizer;
import org.codehaus.groovy.control.io.NullWriter;
import org.codehaus.groovy.control.messages.WarningMessage;
import groovyjarjarasm.asm.Opcodes;

import java.io.File;
import java.io.PrintWriter;
import java.util.Arrays;
import java.util.Collections;
import java.util.HashMap;
import java.util.HashSet;
import java.util.LinkedHashSet;
import java.util.LinkedList;
import java.util.List;
import java.util.Map;
import java.util.Optional;
import java.util.Properties;
import java.util.Set;
import java.util.StringTokenizer;

import static org.apache.groovy.util.SystemUtil.getBooleanSafe;
import static org.apache.groovy.util.SystemUtil.getSystemPropertySafe;
import static org.codehaus.groovy.runtime.StringGroovyMethods.isAtLeast;

/**
 * Compilation control flags and coordination stuff.
 */
public class CompilerConfiguration {

    /** Optimization Option for enabling <code>invokedynamic</code> compilation. */
    public static final String INVOKEDYNAMIC = "indy";

    /** Optimization Option for enabling attaching groovydoc as AST node metadata. */
    public static final String GROOVYDOC = "groovydoc";

    /** Optimization Option for enabling attaching {@link groovy.lang.Groovydoc} annotation. */
    public static final String RUNTIME_GROOVYDOC = "runtimeGroovydoc";

    /** Joint Compilation Option for enabling generating stubs in memory. */
    public static final String MEM_STUB = "memStub";

    /** This (<code>"1.4"</code>) is the value for targetBytecode to compile for a JDK 1.4. */
    public static final String JDK4 = "1.4";
    /** This (<code>"1.5"</code>) is the value for targetBytecode to compile for a JDK 1.5. */
    public static final String JDK5 = "1.5";
    /** This (<code>"1.6"</code>) is the value for targetBytecode to compile for a JDK 1.6. */
    public static final String JDK6 = "1.6";
    /** This (<code>"1.7"</code>) is the value for targetBytecode to compile for a JDK 1.7. */
    public static final String JDK7 = "1.7";
    /** This (<code>"1.8"</code>) is the value for targetBytecode to compile for a JDK 1.8. */
    public static final String JDK8 = "1.8";
    /** This (<code>"9"</code>) is the value for targetBytecode to compile for a JDK 9. */
    public static final String JDK9 = "9";
    /** This (<code>"10"</code>) is the value for targetBytecode to compile for a JDK 10. */
    public static final String JDK10 = "10";
    /** This (<code>"11"</code>) is the value for targetBytecode to compile for a JDK 11. */
    public static final String JDK11 = "11";
    /** This (<code>"12"</code>) is the value for targetBytecode to compile for a JDK 12. */
    public static final String JDK12 = "12";
    /** This (<code>"13"</code>) is the value for targetBytecode to compile for a JDK 13. */
    public static final String JDK13 = "13";
    /** This (<code>"14"</code>) is the value for targetBytecode to compile for a JDK 14. */
    public static final String JDK14 = "14";

    /**
     * This constant is for comparing targetBytecode to ensure it is set to JDK 1.5 or later.
     * @deprecated
     */
    @Deprecated
    public static final String POST_JDK5 = JDK5;

    /**
     * This constant is for comparing targetBytecode to ensure it is set to an earlier value than JDK 1.5.
     * @deprecated
     */
    @Deprecated
    public static final String PRE_JDK5 = JDK4;

    /**
     * JDK version to bytecode version mapping.
     */
    public static final Map<String, Integer> JDK_TO_BYTECODE_VERSION_MAP = Maps.of(
            JDK4,  Opcodes.V1_4,
            JDK5,  Opcodes.V1_5,
            JDK6,  Opcodes.V1_6,
            JDK7,  Opcodes.V1_7,
            JDK8,  Opcodes.V1_8,
            JDK9,  Opcodes.V9,
            JDK10, Opcodes.V10,
            JDK11, Opcodes.V11,
            JDK12, Opcodes.V12,
            JDK13, Opcodes.V13,
            JDK14, Opcodes.V14
    );

    /**
     * The valid targetBytecode values.
     */
    public static final String[] ALLOWED_JDKS = JDK_TO_BYTECODE_VERSION_MAP.keySet().toArray(new String[JDK_TO_BYTECODE_VERSION_MAP.size()]);

    public static final int ASM_API_VERSION = Opcodes.ASM7;

    /**
     * The default source encoding.
     */
    public static final String DEFAULT_SOURCE_ENCODING = "UTF-8";

    /**
     *  A convenience for getting a default configuration.  Do not modify it!
     *  See {@link #CompilerConfiguration(Properties)} for an example on how to
     *  make a suitable copy to modify.  But if you're really starting from a
     *  default context, then you probably just want <code>new CompilerConfiguration()</code>.
     */
    public static final CompilerConfiguration DEFAULT = new CompilerConfiguration() {
        @Override
        public List<String> getClasspath() {
            return Collections.unmodifiableList(super.getClasspath());
        }

        @Override
        public List<CompilationCustomizer> getCompilationCustomizers() {
            return Collections.unmodifiableList(super.getCompilationCustomizers());
        }

        @Override
        public Set<String> getDisabledGlobalASTTransformations() {
            return Optional.ofNullable(super.getDisabledGlobalASTTransformations()).map(Collections::unmodifiableSet).orElse(null);
        }

        @Override
        public Map<String, Object> getJointCompilationOptions() {
            return Optional.ofNullable(super.getJointCompilationOptions()).map(Collections::unmodifiableMap).orElse(null);
        }

        @Override
        public Map<String, Boolean> getOptimizationOptions() {
            return Collections.unmodifiableMap(super.getOptimizationOptions());
        }

        @Override
        public Set<String> getScriptExtensions() {
            return Collections.unmodifiableSet(super.getScriptExtensions());
        }

        @Override
        public void setBytecodePostprocessor(final BytecodeProcessor bytecodePostprocessor) {
            throw new UnsupportedOperationException();
        }

        @Override
        public void setClasspath(final String classpath) {
            throw new UnsupportedOperationException();
        }

        @Override
        public void setClasspathList(final List<String> parts) {
            throw new UnsupportedOperationException();
        }

        @Override
        public CompilerConfiguration addCompilationCustomizers(final CompilationCustomizer... customizers) {
            throw new UnsupportedOperationException();
        }

        @Override
        public void setDebug(final boolean debug) {
            throw new UnsupportedOperationException();
        }

        @Override
        public void setDefaultScriptExtension(final String defaultScriptExtension) {
            throw new UnsupportedOperationException();
        }

        @Override
        public void setDisabledGlobalASTTransformations(final Set<String> disabledGlobalASTTransformations) {
            throw new UnsupportedOperationException();
        }

        @Override
        public void setJointCompilationOptions(final Map<String, Object> options) {
            throw new UnsupportedOperationException();
        }

        @Override
        public void setMinimumRecompilationInterval(final int time) {
            throw new UnsupportedOperationException();
        }

        @Override
        public void setOptimizationOptions(final Map<String, Boolean> options) {
            throw new UnsupportedOperationException();
        }

        @Override
        public void setOutput(final PrintWriter output) {
            throw new UnsupportedOperationException();
        }

        @Override
        public void setParameters(final boolean parameters) {
            throw new UnsupportedOperationException();
        }

        @Override
        public void setPluginFactory(final ParserPluginFactory pluginFactory) {
            throw new UnsupportedOperationException();
        }

        @Override
        public void setPreviewFeatures(final boolean previewFeatures) {
            throw new UnsupportedOperationException();
        }

        @Override
        public void setRecompileGroovySource(final boolean recompile) {
            throw new UnsupportedOperationException();
        }

        @Override
        public void setScriptBaseClass(final String scriptBaseClass) {
            throw new UnsupportedOperationException();
        }

        @Override
        public void setScriptExtensions(final Set<String> scriptExtensions) {
            throw new UnsupportedOperationException();
        }

        @Override
        public void setSourceEncoding(final String encoding) {
            throw new UnsupportedOperationException();
        }

        @Override
        public void setTargetBytecode(final String version) {
            throw new UnsupportedOperationException();
        }

        @Override
        public void setTargetDirectory(final File directory) {
            throw new UnsupportedOperationException();
        }

        @Override
        public void setTargetDirectory(final String directory) {
            throw new UnsupportedOperationException();
        }

        @Override
        public void setTolerance(final int tolerance) {
            throw new UnsupportedOperationException();
        }

        @Override
        public void setVerbose(final boolean verbose) {
            throw new UnsupportedOperationException();
        }

        @Override
        public void setWarningLevel(final int level) {
            throw new UnsupportedOperationException();
        }
    };

    /**
     * See {@link WarningMessage} for levels.
     */
    private int warningLevel;

    /**
     * Encoding for source files
     */
    private String sourceEncoding;

    /**
     * The <code>PrintWriter</code> does nothing.
     */
    private PrintWriter output;

    /**
     * Directory into which to write classes
     */
    private File targetDirectory;

    /**
     * Classpath for use during compilation
     */
    private List<String> classpath;

    /**
     * If true, the compiler should produce action information
     */
    private boolean verbose;

    /**
     * If true, debugging code should be activated
     */
    private boolean debug;

    /**
     * If true, generates metadata for reflection on method parameters
     */
    private boolean parameters;

    /**
     * The number of non-fatal errors to allow before bailing
     */
    private int tolerance;

    /**
     * Base class name for scripts (must derive from Script)
     */
    private String scriptBaseClass;

    private ParserPluginFactory pluginFactory;

    /**
     * extension used to find a groovy file
     */
    private String defaultScriptExtension;

    /**
     * extensions used to find a groovy files
     */
    private Set<String> scriptExtensions = new LinkedHashSet<>();

    /**
     * if set to true recompilation is enabled
     */
    private boolean recompileGroovySource;

    /**
     * sets the minimum of time after a script can be recompiled.
     */
    private int minimumRecompilationInterval;

    /**
     * sets the bytecode version target
     */
    private String targetBytecode;

    /**
     * Whether the bytecode version has preview features enabled (JEP 12)
     */
    private boolean previewFeatures;

    /**
     * options for joint compilation (null by default == no joint compilation)
     */
    private Map<String, Object> jointCompilationOptions;

    /**
     * options for optimizations (empty map by default)
     */
    private Map<String, Boolean> optimizationOptions;

    private final List<CompilationCustomizer> compilationCustomizers = new LinkedList<>();

    /**
     * Global AST transformations which should not be loaded even if they are
     * defined in META-INF/services/org.codehaus.groovy.transform.ASTTransformation files.
     * By default, none are disabled.
     */
    private Set<String> disabledGlobalASTTransformations;

    private BytecodeProcessor bytecodePostprocessor;

    /**
     * Sets the compiler flags/settings to default values.
     *
     * The following system properties are referenced when setting the configuration:
     *
     * <blockquote>
     * <table summary="Groovy Compiler Configuration Properties">
     *   <tr><th>Property Key</th><th>Related Property Getter</th></tr>
     *   <tr><td><code>groovy.antlr4</code></td><td>{@link #getPluginFactory}</td></tr>
     *   <tr><td><code>groovy.source.encoding</code> (defaulting to <code>file.encoding</code>)</td><td>{@link #getSourceEncoding}</td></tr>
     *   <tr><td><code>groovy.target.bytecode</code></td><td>{@link #getTargetBytecode}</td></tr>
     *   <tr><td><code>groovy.target.directory</code></td><td>{@link #getTargetDirectory}</td></tr>
     *   <tr><td><code>groovy.parameters</code></td><td>{@link #getParameters()}</td></tr>
     *   <tr><td><code>groovy.preview.features</code></td><td>{@link #isPreviewFeatures}</td></tr>
     *   <tr><td><code>groovy.default.scriptExtension</code></td><td>{@link #getDefaultScriptExtension}</td></tr>
     * </table>
     * </blockquote>
     *
     * The following system properties are referenced when setting the configuration optimization options:
     *
     * <blockquote>
     * <table summary="Groovy Compiler Optimization Options Configuration Properties">
     *   <tr><th>Property Key</th><th>Related Property Getter</th></tr>
     *   <tr><td><code>groovy.target.indy</code></td><td>{@link #getOptimizationOptions}</td></tr>
     *   <tr><td><code>groovy.attach.groovydoc</code></td><td>{@link #getOptimizationOptions}</td></tr>
     *   <tr><td><code>groovy.attach.runtime.groovydoc</code></td><td>{@link #getOptimizationOptions}</td></tr>
     * </table>
     * </blockquote>
     */
    public CompilerConfiguration() {
<<<<<<< HEAD
        classpath = new LinkedList<>();

=======
        // Set in safe defaults
        warningLevel = WarningMessage.LIKELY_ERRORS;
        classpath = new LinkedList<String>();
        /* GRECLIPSE edit
        parameters = getSystemPropertySafe("groovy.parameters") != null;
>>>>>>> 62bbcb2d
        tolerance = 10;
        minimumRecompilationInterval = 100;
        warningLevel = WarningMessage.LIKELY_ERRORS;
        parameters = getBooleanSafe("groovy.parameters");
        previewFeatures = getBooleanSafe("groovy.preview.features");
        sourceEncoding = getSystemPropertySafe("groovy.source.encoding",
            getSystemPropertySafe("file.encoding", DEFAULT_SOURCE_ENCODING));
        setTargetDirectorySafe(getSystemPropertySafe("groovy.target.directory"));
<<<<<<< HEAD
        setTargetBytecodeIfValid(getSystemPropertySafe("groovy.target.bytecode", JDK8));
        defaultScriptExtension = getSystemPropertySafe("groovy.default.scriptExtension", ".groovy");
=======
        */
        tolerance = 10;
        minimumRecompilationInterval = 100;
        parameters = Boolean.getBoolean("groovy.parameters");
        previewFeatures = Boolean.getBoolean("groovy.preview.features");
        setTargetDirectorySafe(getSystemPropertySafe("groovy.target.directory"));
        setTargetBytecodeIfValid(getSystemPropertySafe("groovy.target.bytecode", JDK8));
        sourceEncoding = Optional.ofNullable(getSystemPropertySafe("groovy.source.encoding"))
                .orElseGet(() -> getSystemPropertySafe("file.encoding", DEFAULT_SOURCE_ENCODING));
        defaultScriptExtension = getSystemPropertySafe("groovy.default.scriptExtension", ".groovy");
        // GRECLIPSE end
>>>>>>> 62bbcb2d

        optimizationOptions = new HashMap<>(4);
        handleOptimizationOption(optimizationOptions, INVOKEDYNAMIC, "groovy.target.indy");
        handleOptimizationOption(optimizationOptions, GROOVYDOC, "groovy.attach.groovydoc");
        handleOptimizationOption(optimizationOptions, RUNTIME_GROOVYDOC, "groovy.attach.runtime.groovydoc");
<<<<<<< HEAD
=======

        /* GRECLIPSE edit -- GROOVY-9368
        jointCompilationOptions = new HashMap<>(4);
        handleJointCompilationOption(jointCompilationOptions, MEM_STUB, "groovy.generate.stub.in.memory");
        */
        if (Optional.ofNullable(getSystemPropertySafe("groovy.generate.stub.in.memory")).map(Boolean::valueOf).orElse(DEFAULT != null && DEFAULT.isMemStubEnabled()).booleanValue()) {
            jointCompilationOptions = new HashMap<>();
            jointCompilationOptions.put(MEM_STUB, Boolean.TRUE);
        }
        // GRECLIPSE end
>>>>>>> 62bbcb2d
    }

    private void handleOptimizationOption(final Map<String, Boolean> options, final String optionName, final String sysOptionName) {
        String propValue = getSystemPropertySafe(sysOptionName);
        boolean optionEnabled = propValue == null
                ? (DEFAULT != null && Boolean.TRUE.equals(DEFAULT.getOptimizationOptions().get(optionName)))
                : Boolean.parseBoolean(propValue);

        if (optionEnabled) {
            options.put(optionName, Boolean.TRUE);
        }
    }

<<<<<<< HEAD
=======
    /* GRECLIPSE edit
    private void handleJointCompilationOption(Map<String, Object> options, String optionName, String sysOptionName) {
        String propValue = getSystemPropertySafe(sysOptionName);
        boolean optionEnabled = propValue == null
                ? (DEFAULT != null && Boolean.TRUE.equals(DEFAULT.getJointCompilationOptions().get(optionName)))
                : Boolean.parseBoolean(propValue);

        if (optionEnabled) {
            options.put(optionName, Boolean.TRUE);
        }
    }
    */

>>>>>>> 62bbcb2d
    /**
     * Copy constructor. Use this if you have a mostly correct configuration
     * for your compilation but you want to make a some changes programmatically.
     * An important reason to prefer this approach is that your code will most
     * likely be forward compatible with future changes to this configuration API.
     * <p>
     * An example of this copy constructor at work:
     * <blockquote><pre>
     * // In all likelihood there is already a configuration in your code's context
     * // for you to copy, but for the sake of this example we'll use the global default.
     * CompilerConfiguration myConfiguration = new CompilerConfiguration(CompilerConfiguration.DEFAULT);
     * myConfiguration.setDebug(true);
     * </pre></blockquote>
     *
     * @param configuration The configuration to copy.
     */
    public CompilerConfiguration(final CompilerConfiguration configuration) {
        setWarningLevel(configuration.getWarningLevel());
        setTargetDirectory(configuration.getTargetDirectory());
        setClasspathList(new LinkedList<String>(configuration.getClasspath()));
        setVerbose(configuration.getVerbose());
        setDebug(configuration.getDebug());
        setParameters(configuration.getParameters());
        setTolerance(configuration.getTolerance());
        setScriptBaseClass(configuration.getScriptBaseClass());
        setRecompileGroovySource(configuration.getRecompileGroovySource());
        setMinimumRecompilationInterval(configuration.getMinimumRecompilationInterval());
        setTargetBytecode(configuration.getTargetBytecode());
        setPreviewFeatures(configuration.isPreviewFeatures());
        setDefaultScriptExtension(configuration.getDefaultScriptExtension());
        setSourceEncoding(configuration.getSourceEncoding());
        Map<String, Object> jointCompilationOptions = configuration.getJointCompilationOptions();
        if (jointCompilationOptions != null) {
            jointCompilationOptions = new HashMap<>(jointCompilationOptions);
        }
        setJointCompilationOptions(jointCompilationOptions);
        setPluginFactory(configuration.getPluginFactory());
        setDisabledGlobalASTTransformations(configuration.getDisabledGlobalASTTransformations());
        setScriptExtensions(new LinkedHashSet<>(configuration.getScriptExtensions()));
        setOptimizationOptions(new HashMap<>(configuration.getOptimizationOptions()));
        setBytecodePostprocessor(configuration.getBytecodePostprocessor());
    }

    /**
     * Sets the configuration flags/settings according to values from the supplied {@code Properties} instance
     * or if not found, supplying a default value.
     *
     * Note that unlike {@link #CompilerConfiguration()}, the "defaults" here do <em>not</em> in general
     * include checking the settings in {@link System#getProperties()}.
     * If you want to set a few flags but keep Groovy's default
     * configuration behavior then be sure to make your settings in
     * a {@code Properties} object that is backed by <code>System.getProperties()</code> (which
     * is done using this constructor). That might be done like this:
     * <blockquote><pre>
     * Properties myProperties = new Properties(System.getProperties());
     * myProperties.setProperty("groovy.output.debug", "true");
     * myConfiguration = new CompilerConfiguration(myProperties);
     * </pre></blockquote>
     * And you also have to contend with a possible {@code SecurityException} when
     * getting the system properties (See {@link System#getProperties()}).
     * A safer approach would be to copy a default
     * {@code CompilerConfiguration} and make your changes there using the setter:
     * <blockquote><pre>
     * // In all likelihood there is already a configuration for you to copy,
     * // but for the sake of this example we'll use the global default.
     * CompilerConfiguration myConfiguration = new CompilerConfiguration(CompilerConfiguration.DEFAULT);
     * myConfiguration.setDebug(true);
     * </pre></blockquote>
     *
     * The following properties are referenced when setting the configuration:
     *
     * <blockquote>
     * <table summary="Groovy Compiler Configuration Properties">
     *   <tr><th>Property Key</th><th>Related Property Getter</th></tr>
     *   <tr><td><code>groovy.warnings</code></td><td>{@link #getWarningLevel}</td></tr>
     *   <tr><td><code>groovy.source.encoding</code> (defaulting to <code>file.encoding</code>)</td><td>{@link #getSourceEncoding}</td></tr>
     *   <tr><td><code>groovy.target.directory</code></td><td>{@link #getTargetDirectory}</td></tr>
     *   <tr><td><code>groovy.target.bytecode</code></td><td>{@link #getTargetBytecode}</td></tr>
     *   <tr><td><code>groovy.parameters</code></td><td>{@link #getParameters()}</td></tr>
     *   <tr><td><code>groovy.preview.features</code></td><td>{@link #isPreviewFeatures}</td></tr>
     *   <tr><td><code>groovy.classpath</code></td><td>{@link #getClasspath}</td></tr>
     *   <tr><td><code>groovy.output.verbose</code></td><td>{@link #getVerbose}</td></tr>
     *   <tr><td><code>groovy.output.debug</code></td><td>{@link #getDebug}</td></tr>
     *   <tr><td><code>groovy.errors.tolerance</code></td><td>{@link #getTolerance}</td></tr>
     *   <tr><td><code>groovy.default.scriptExtension</code></td><td>{@link #getDefaultScriptExtension}</td></tr>
     *   <tr><td><code>groovy.script.base</code></td><td>{@link #getScriptBaseClass}</td></tr>
     *   <tr><td><code>groovy.recompile</code></td><td>{@link #getRecompileGroovySource}</td></tr>
     *   <tr><td><code>groovy.recompile.minimumInterval</code></td><td>{@link #getMinimumRecompilationInterval}</td></tr>
     *   <tr><td><code>groovy.disabled.global.ast.transformations</code></td><td>{@link #getDisabledGlobalASTTransformations}</td></tr>
     * </table>
     * </blockquote>
     *
     * @param configuration The properties to get flag values from.
     */
    public CompilerConfiguration(final Properties configuration) throws ConfigurationException {
        this();
        configure(configuration);
    }

    /**
     * Checks if the specified bytecode version string represents a JDK 1.5+ compatible
     * bytecode version.
     * @param bytecodeVersion The parameter can take one of the values in {@link #ALLOWED_JDKS}.
     * @return true if the bytecode version is JDK 1.5+
     */
    public static boolean isPostJDK5(final String bytecodeVersion) {
        return isAtLeast(bytecodeVersion, JDK5);
    }

    /**
     * Checks if the specified bytecode version string represents a JDK 1.7+ compatible
     * bytecode version.
     * @param bytecodeVersion The parameter can take one of the values in {@link #ALLOWED_JDKS}.
     * @return true if the bytecode version is JDK 1.7+
     */
    public static boolean isPostJDK7(final String bytecodeVersion) {
        return isAtLeast(bytecodeVersion, JDK7);
    }

    /**
     * Checks if the specified bytecode version string represents a JDK 1.8+ compatible
     * bytecode version.
     * @param bytecodeVersion The parameter can take one of the values in {@link #ALLOWED_JDKS}.
     * @return true if the bytecode version is JDK 1.8+
     */
    public static boolean isPostJDK8(final String bytecodeVersion) {
        return isAtLeast(bytecodeVersion, JDK8);
    }

    /**
     * Checks if the specified bytecode version string represents a JDK 1.8+ compatible
     * bytecode version.
     * @param bytecodeVersion The parameter can take one of the values in {@link #ALLOWED_JDKS}.
     * @return true if the bytecode version is JDK 9.0+
     */
    public static boolean isPostJDK9(final String bytecodeVersion) {
        return isAtLeast(bytecodeVersion, JDK9);
    }

    /**
     * Method to configure a CompilerConfiguration by using Properties.
     * For a list of available properties look at {@link #CompilerConfiguration(Properties)}.
     * @param configuration The properties to get flag values from.
     */
    public void configure(final Properties configuration) throws ConfigurationException {
        String text;
        int numeric;

        numeric = getWarningLevel();
        text = configuration.getProperty("groovy.warnings", "likely errors");
        try {
            numeric = Integer.parseInt(text);
        } catch (NumberFormatException e) {
            text = text.toLowerCase();
            if (text.equals("none")) {
                numeric = WarningMessage.NONE;
            } else if (text.startsWith("likely")) {
                numeric = WarningMessage.LIKELY_ERRORS;
            } else if (text.startsWith("possible")) {
                numeric = WarningMessage.POSSIBLE_ERRORS;
            } else if (text.startsWith("paranoia")) {
                numeric = WarningMessage.PARANOIA;
            } else {
                throw new ConfigurationException("unrecognized groovy.warnings: " + text);
            }
        }
        setWarningLevel(numeric);

        text = configuration.getProperty("groovy.source.encoding");
        if (text == null) {
            text = configuration.getProperty("file.encoding", DEFAULT_SOURCE_ENCODING);
        }
        setSourceEncoding(text);

        text = configuration.getProperty("groovy.target.directory");
        if (text != null) setTargetDirectory(text);

        text = configuration.getProperty("groovy.target.bytecode");
        if (text != null) setTargetBytecode(text);

        text = configuration.getProperty("groovy.parameters");
        if (text != null) setParameters(text.equalsIgnoreCase("true"));

        text = configuration.getProperty("groovy.preview.features");
        if (text != null) setPreviewFeatures(text.equalsIgnoreCase("true"));

        text = configuration.getProperty("groovy.classpath");
        if (text != null) setClasspath(text);

        text = configuration.getProperty("groovy.output.verbose");
        if (text != null) setVerbose(text.equalsIgnoreCase("true"));

        text = configuration.getProperty("groovy.output.debug");
        if (text != null) setDebug(text.equalsIgnoreCase("true"));

        numeric = 10;
        text = configuration.getProperty("groovy.errors.tolerance", "10");
        try {
            numeric = Integer.parseInt(text);
        } catch (NumberFormatException e) {
            throw new ConfigurationException(e);
        }
        setTolerance(numeric);

        text = configuration.getProperty("groovy.default.scriptExtension");
        if (text != null) setDefaultScriptExtension(text);

        text = configuration.getProperty("groovy.script.base");
        if (text != null) setScriptBaseClass(text);

        text = configuration.getProperty("groovy.recompile");
        if (text != null) setRecompileGroovySource(text.equalsIgnoreCase("true"));

        numeric = 100;
        text = configuration.getProperty("groovy.recompile.minimumIntervall"); // legacy misspelling
        try {
            if (text == null) text = configuration.getProperty("groovy.recompile.minimumInterval");
            if (text != null) {
                numeric = Integer.parseInt(text);
            }
        } catch (NumberFormatException e) {
            throw new ConfigurationException(e);
        }
        setMinimumRecompilationInterval(numeric);

        text = configuration.getProperty("groovy.disabled.global.ast.transformations");
        if (text != null) {
            String[] classNames = text.split(",\\s*}");
            Set<String> blacklist = new HashSet<>(Arrays.asList(classNames));
            setDisabledGlobalASTTransformations(blacklist);
        }
    }

    /**
     * Gets the currently configured warning level. See {@link WarningMessage}
     * for level details.
     */
    public int getWarningLevel() {
        return this.warningLevel;
    }

    /**
     * Sets the warning level. See {@link WarningMessage} for level details.
     */
    public void setWarningLevel(final int level) {
        if (level < WarningMessage.NONE || level > WarningMessage.PARANOIA) {
            this.warningLevel = WarningMessage.LIKELY_ERRORS;
        } else {
            this.warningLevel = level;
        }
    }

    /**
     * Gets the currently configured source file encoding.
     */
    public String getSourceEncoding() {
        return this.sourceEncoding;
    }

    /**
     * Sets the encoding to be used when reading source files.
     */
    public void setSourceEncoding(final String encoding) {
        this.sourceEncoding = Optional.ofNullable(encoding).orElse(DEFAULT_SOURCE_ENCODING);
    }

    /**
     * Gets the currently configured output writer.
     * @deprecated not used anymore
     */
    @Deprecated
    public PrintWriter getOutput() {
        return this.output;
    }

    /**
     * Sets the output writer.
     * @deprecated not used anymore, has no effect
     */
    @Deprecated
    public void setOutput(final PrintWriter output) {
        if (output == null) {
            this.output = new PrintWriter(NullWriter.DEFAULT);
        } else {
            this.output = output;
        }
    }

    /**
     * Gets the target directory for writing classes.
     */
    public File getTargetDirectory() {
        return this.targetDirectory;
    }

    /**
     * Sets the target directory.
     */
    public void setTargetDirectory(final String directory) {
        setTargetDirectorySafe(directory);
    }

    private void setTargetDirectorySafe(final String directory) {
        if (directory != null && directory.length() > 0) {
            this.targetDirectory = new File(directory);
        } else {
            this.targetDirectory = null;
        }
    }

    /**
     * Sets the target directory.
     */
    public void setTargetDirectory(final File directory) {
        this.targetDirectory = directory;
    }

    /**
     * @return the classpath
     */
    public List<String> getClasspath() {
        return this.classpath;
    }

    /**
     * Sets the classpath.
     */
    public void setClasspath(final String classpath) {
        this.classpath = new LinkedList<>();
        StringTokenizer tokenizer = new StringTokenizer(classpath, File.pathSeparator);
        while (tokenizer.hasMoreTokens()) {
            this.classpath.add(tokenizer.nextToken());
        }
    }

    /**
     * sets the classpath using a list of Strings
     * @param parts list of strings containing the classpath parts
     */
    public void setClasspathList(final List<String> parts) {
        this.classpath = new LinkedList<>(parts);
    }

    /**
     * Returns true if verbose operation has been requested.
     */
    public boolean getVerbose() {
        return this.verbose;
    }

    /**
     * Turns verbose operation on or off.
     */
    public void setVerbose(final boolean verbose) {
        this.verbose = verbose;
    }

    /**
     * Returns true if debugging operation has been requested.
     */
    public boolean getDebug() {
        return this.debug;
    }

    /**
     * Turns debugging operation on or off.
     */
    public void setDebug(final boolean debug) {
        this.debug = debug;
    }

    /**
     * Returns true if parameter metadata generation has been enabled.
     */
    public boolean getParameters() {
        return this.parameters;
    }

    /**
     * Turns parameter metadata generation on or off.
     */
    public void setParameters(final boolean parameters) {
        this.parameters = parameters;
    }

    /**
     * Returns the requested error tolerance.
     */
    public int getTolerance() {
        return this.tolerance;
    }

    /**
     * Sets the error tolerance, which is the number of
     * non-fatal errors (per unit) that should be tolerated before
     * compilation is aborted.
     */
    public void setTolerance(final int tolerance) {
        this.tolerance = tolerance;
    }

    /**
     * Gets the name of the base class for scripts.  It must be a subclass
     * of Script.
     */
    public String getScriptBaseClass() {
        return this.scriptBaseClass;
    }

    /**
     * Sets the name of the base class for scripts.  It must be a subclass
     * of Script.
     */
    public void setScriptBaseClass(final String scriptBaseClass) {
        this.scriptBaseClass = scriptBaseClass;
    }

    public ParserPluginFactory getPluginFactory() {
        if (pluginFactory == null) {
            /* GRECLIPSE edit
            pluginFactory = !Boolean.parseBoolean(getSystemPropertySafe("groovy.antlr4", "true"))
                                ? ParserPluginFactory.antlr2() : ParserPluginFactory.antlr4();
            */
            pluginFactory = new ParserPluginFactory() {
                @Override
                public ParserPlugin createParserPlugin() {
                    return !getBooleanSafe("groovy.antlr4")
                        ? ParserPluginFactory.antlr2().createParserPlugin()
                        : ParserPluginFactory.antlr4().createParserPlugin();
                }
            };
            // GRECLIPSE end
        }
        return pluginFactory;
    }

    public void setPluginFactory(final ParserPluginFactory pluginFactory) {
        this.pluginFactory = pluginFactory;
    }

    public void setScriptExtensions(final Set<String> scriptExtensions) {
        this.scriptExtensions = Optional.ofNullable(scriptExtensions).orElseGet(LinkedHashSet::new);
    }

    public Set<String> getScriptExtensions() {
        if (scriptExtensions == null || scriptExtensions.isEmpty()) {
            /*
             *  this happens
             *  *    when groovyc calls FileSystemCompiler in forked mode, or
             *  *    when FileSystemCompiler is run from the command line directly, or
             *  *    when groovy was not started using groovyc or FileSystemCompiler either
             */
            scriptExtensions = SourceExtensionHandler.getRegisteredExtensions(getClass().getClassLoader());
        }
        return scriptExtensions;
    }

    public String getDefaultScriptExtension() {
        return defaultScriptExtension;
    }

    public void setDefaultScriptExtension(final String defaultScriptExtension) {
        this.defaultScriptExtension = defaultScriptExtension;
    }

    public boolean getRecompileGroovySource() {
        return recompileGroovySource;
    }

    public void setRecompileGroovySource(final boolean recompile) {
        recompileGroovySource = recompile;
    }

    public int getMinimumRecompilationInterval() {
        return minimumRecompilationInterval;
    }

    public void setMinimumRecompilationInterval(final int time) {
        minimumRecompilationInterval = Math.max(0,time);
    }

    /**
     * Sets the bytecode compatibility level. The parameter can take one of the values
     * in {@link #ALLOWED_JDKS}.
     *
     * @param version the bytecode compatibility level
     */
    public void setTargetBytecode(final String version) {
        setTargetBytecodeIfValid(version);
    }

<<<<<<< HEAD
    private void setTargetBytecodeIfValid(final String version) {
=======
    private void setTargetBytecodeIfValid(String version) {
>>>>>>> 62bbcb2d
        /* GRECLIPSE edit
        if (JDK_TO_BYTECODE_VERSION_MAP.containsKey(version)) {
            this.targetBytecode = version;
        }
        */
        int index = Arrays.binarySearch(ALLOWED_JDKS, version);
        if (index >= 0) {
            targetBytecode = version; // exact match
        } else {
            index = Math.abs(index) - 2; // closest version
            targetBytecode = ALLOWED_JDKS[Math.max(0, index)];
        }
        // GRECLIPSE end
    }

    /**
     * Retrieves the compiler bytecode compatibility level. Defaults to the minimum
     * officially supported bytecode version for any particular Groovy version.
     *
     * @return bytecode compatibility level
     */
    public String getTargetBytecode() {
        return targetBytecode;
    }

    /**
     * Whether the bytecode version has preview features enabled (JEP 12)
     *
     * @return preview features
     */
    public boolean isPreviewFeatures() {
        return previewFeatures;
    }

    /**
     * Sets whether the bytecode version has preview features enabled (JEP 12).
     *
     * @param previewFeatures whether to support preview features
     */
    public void setPreviewFeatures(final boolean previewFeatures) {
        this.previewFeatures = previewFeatures;
    }

<<<<<<< HEAD
=======
    /* GRECLIPSE edit
    private static String getMinBytecodeVersion() {
        return JDK8;
    }
    */

>>>>>>> 62bbcb2d
    /**
     * Gets the joint compilation options for this configuration.
     * @return the options
     */
    public Map<String, Object> getJointCompilationOptions() {
        return jointCompilationOptions;
    }

    /**
     * Sets the joint compilation options for this configuration.
     * Using null will disable joint compilation.
     * @param options the options
     */
    public void setJointCompilationOptions(final Map<String, Object> options) {
        jointCompilationOptions = options;
    }

    /**
     * Gets the optimization options for this configuration.
     * @return the options (always not null)
     */
    public Map<String, Boolean> getOptimizationOptions() {
        return optimizationOptions;
    }

    /**
     * Sets the optimization options for this configuration.
     * No entry or a true for that entry means to enable that optimization,
     * a false means the optimization is disabled.
     * Valid keys are "all" and "int".
     * @param options the options.
     * @throws IllegalArgumentException if the options are null
     */
    public void setOptimizationOptions(final Map<String, Boolean> options) {
        if (options == null) throw new IllegalArgumentException("provided option map must not be null");
        optimizationOptions = options;
    }

    /**
     * Adds compilation customizers to the compilation process. A compilation customizer is a class node
     * operation which performs various operations going from adding imports to access control.
     * @param customizers the list of customizers to be added
     * @return this configuration instance
     */
    public CompilerConfiguration addCompilationCustomizers(final CompilationCustomizer... customizers) {
        if (customizers == null) throw new IllegalArgumentException("provided customizers list must not be null");
        Collections.addAll(compilationCustomizers, customizers);
        return this;
    }

    /**
     * Returns the list of compilation customizers.
     * @return the customizers (always not null)
     */
    public List<CompilationCustomizer> getCompilationCustomizers() {
        return compilationCustomizers;
    }

    /**
     * Returns the list of disabled global AST transformation class names.
     * @return a list of global AST transformation fully qualified class names
     */
    public Set<String> getDisabledGlobalASTTransformations() {
        return disabledGlobalASTTransformations;
    }

    /**
     * Disables the specified global AST transformations. In order to avoid class loading side effects,
     * it is not recommended to use MyASTTransformation.class.getName() but instead directly use the class
     * name as a string. Disabled AST transformations only apply to automatically loaded global AST
     * transformations, that is to say transformations defined in a
     * META-INF/services/org.codehaus.groovy.transform.ASTTransformation file.
     * If you explicitly add a global AST transformation in your compilation process,
     * for example using the {@link org.codehaus.groovy.control.customizers.ASTTransformationCustomizer} or
     * using a {@link org.codehaus.groovy.control.CompilationUnit.IPrimaryClassNodeOperation},
     * then nothing will prevent the transformation from being loaded.
     *
     * @param disabledGlobalASTTransformations a set of fully qualified class names of global AST transformations
     * which should not be loaded.
     */
    public void setDisabledGlobalASTTransformations(final Set<String> disabledGlobalASTTransformations) {
        this.disabledGlobalASTTransformations = disabledGlobalASTTransformations;
    }

    public BytecodeProcessor getBytecodePostprocessor() {
        return bytecodePostprocessor;
    }

    public void setBytecodePostprocessor(final BytecodeProcessor bytecodePostprocessor) {
        this.bytecodePostprocessor = bytecodePostprocessor;
    }

    /**
     * Checks if invoke dynamic is enabled.
     */
    public boolean isIndyEnabled() {
        Boolean indyEnabled = getOptimizationOptions().get(INVOKEDYNAMIC);
        return Optional.ofNullable(indyEnabled).orElse(Boolean.FALSE);
    }

    /**
     * Checks if groovydoc is enabled.
     */
    public boolean isGroovydocEnabled() {
        Boolean groovydocEnabled = getOptimizationOptions().get(GROOVYDOC);
        return Optional.ofNullable(groovydocEnabled).orElse(Boolean.FALSE);
    }

    /**
     * Checks if runtime groovydoc is enabled.
     */
    public boolean isRuntimeGroovydocEnabled() {
        Boolean runtimeGroovydocEnabled = getOptimizationOptions().get(RUNTIME_GROOVYDOC);
<<<<<<< HEAD
        return Optional.ofNullable(runtimeGroovydocEnabled).orElse(Boolean.FALSE);
=======
        return Optional.ofNullable(runtimeGroovydocEnabled).orElse(Boolean.FALSE).booleanValue();
    }

    /**
     * Checks if in-memory stub creation is enabled.
     */
    public boolean isMemStubEnabled() {
        /* GRECLIPSE edit -- GROOVY-9368
        Object memStubEnabled = getJointCompilationOptions().get(MEM_STUB);
        return Optional.ofNullable(memStubEnabled).map(value -> Boolean.parseBoolean(value.toString())).orElse(Boolean.FALSE).booleanValue();
         */
        return Optional.ofNullable(getJointCompilationOptions()).map(opts -> opts.get(MEM_STUB)).map(Object::toString).map(Boolean::valueOf).orElse(Boolean.FALSE).booleanValue();
        // GRECLIPSE end
>>>>>>> 62bbcb2d
    }
}<|MERGE_RESOLUTION|>--- conflicted
+++ resolved
@@ -26,6 +26,7 @@
 
 import java.io.File;
 import java.io.PrintWriter;
+import java.math.BigDecimal;
 import java.util.Arrays;
 import java.util.Collections;
 import java.util.HashMap;
@@ -39,25 +40,23 @@
 import java.util.Set;
 import java.util.StringTokenizer;
 
-import static org.apache.groovy.util.SystemUtil.getBooleanSafe;
 import static org.apache.groovy.util.SystemUtil.getSystemPropertySafe;
-import static org.codehaus.groovy.runtime.StringGroovyMethods.isAtLeast;
 
 /**
  * Compilation control flags and coordination stuff.
  */
 public class CompilerConfiguration {
 
-    /** Optimization Option for enabling <code>invokedynamic</code> compilation. */
+    /** This (<code>"indy"</code>) is the Optimization Option value for enabling <code>invokedynamic</code> compilation. */
     public static final String INVOKEDYNAMIC = "indy";
 
-    /** Optimization Option for enabling attaching groovydoc as AST node metadata. */
+    /** This (<code>"groovydoc"</code>) is the Optimization Option value for enabling attaching groovydoc as AST node metadata. */
     public static final String GROOVYDOC = "groovydoc";
 
-    /** Optimization Option for enabling attaching {@link groovy.lang.Groovydoc} annotation. */
+    /** This (<code>"runtimeGroovydoc"</code>) is the Optimization Option value for enabling attaching {@link groovy.lang.Groovydoc} annotation. */
     public static final String RUNTIME_GROOVYDOC = "runtimeGroovydoc";
 
-    /** Joint Compilation Option for enabling generating stubs in memory. */
+    /** This (<code>"memStub"</code>) is the Joint Compilation Option value for enabling generating stubs in memory. */
     public static final String MEM_STUB = "memStub";
 
     /** This (<code>"1.4"</code>) is the value for targetBytecode to compile for a JDK 1.4. */
@@ -101,12 +100,12 @@
      * JDK version to bytecode version mapping.
      */
     public static final Map<String, Integer> JDK_TO_BYTECODE_VERSION_MAP = Maps.of(
-            JDK4,  Opcodes.V1_4,
-            JDK5,  Opcodes.V1_5,
-            JDK6,  Opcodes.V1_6,
-            JDK7,  Opcodes.V1_7,
-            JDK8,  Opcodes.V1_8,
-            JDK9,  Opcodes.V9,
+            JDK4, Opcodes.V1_4,
+            JDK5, Opcodes.V1_5,
+            JDK6, Opcodes.V1_6,
+            JDK7, Opcodes.V1_7,
+            JDK8, Opcodes.V1_8,
+            JDK9, Opcodes.V9,
             JDK10, Opcodes.V10,
             JDK11, Opcodes.V11,
             JDK12, Opcodes.V12,
@@ -119,7 +118,9 @@
      */
     public static final String[] ALLOWED_JDKS = JDK_TO_BYTECODE_VERSION_MAP.keySet().toArray(new String[JDK_TO_BYTECODE_VERSION_MAP.size()]);
 
+    /* GRECLIPSE edit
     public static final int ASM_API_VERSION = Opcodes.ASM7;
+    */
 
     /**
      * The default source encoding.
@@ -164,122 +165,122 @@
         }
 
         @Override
-        public void setBytecodePostprocessor(final BytecodeProcessor bytecodePostprocessor) {
-            throw new UnsupportedOperationException();
-        }
-
-        @Override
-        public void setClasspath(final String classpath) {
-            throw new UnsupportedOperationException();
-        }
-
-        @Override
-        public void setClasspathList(final List<String> parts) {
-            throw new UnsupportedOperationException();
-        }
-
-        @Override
-        public CompilerConfiguration addCompilationCustomizers(final CompilationCustomizer... customizers) {
-            throw new UnsupportedOperationException();
-        }
-
-        @Override
-        public void setDebug(final boolean debug) {
-            throw new UnsupportedOperationException();
-        }
-
-        @Override
-        public void setDefaultScriptExtension(final String defaultScriptExtension) {
-            throw new UnsupportedOperationException();
-        }
-
-        @Override
-        public void setDisabledGlobalASTTransformations(final Set<String> disabledGlobalASTTransformations) {
-            throw new UnsupportedOperationException();
-        }
-
-        @Override
-        public void setJointCompilationOptions(final Map<String, Object> options) {
-            throw new UnsupportedOperationException();
-        }
-
-        @Override
-        public void setMinimumRecompilationInterval(final int time) {
-            throw new UnsupportedOperationException();
-        }
-
-        @Override
-        public void setOptimizationOptions(final Map<String, Boolean> options) {
-            throw new UnsupportedOperationException();
-        }
-
-        @Override
-        public void setOutput(final PrintWriter output) {
-            throw new UnsupportedOperationException();
-        }
-
-        @Override
-        public void setParameters(final boolean parameters) {
-            throw new UnsupportedOperationException();
-        }
-
-        @Override
-        public void setPluginFactory(final ParserPluginFactory pluginFactory) {
-            throw new UnsupportedOperationException();
-        }
-
-        @Override
-        public void setPreviewFeatures(final boolean previewFeatures) {
-            throw new UnsupportedOperationException();
-        }
-
-        @Override
-        public void setRecompileGroovySource(final boolean recompile) {
-            throw new UnsupportedOperationException();
-        }
-
-        @Override
-        public void setScriptBaseClass(final String scriptBaseClass) {
-            throw new UnsupportedOperationException();
-        }
-
-        @Override
-        public void setScriptExtensions(final Set<String> scriptExtensions) {
-            throw new UnsupportedOperationException();
-        }
-
-        @Override
-        public void setSourceEncoding(final String encoding) {
-            throw new UnsupportedOperationException();
-        }
-
-        @Override
-        public void setTargetBytecode(final String version) {
-            throw new UnsupportedOperationException();
-        }
-
-        @Override
-        public void setTargetDirectory(final File directory) {
-            throw new UnsupportedOperationException();
-        }
-
-        @Override
-        public void setTargetDirectory(final String directory) {
-            throw new UnsupportedOperationException();
-        }
-
-        @Override
-        public void setTolerance(final int tolerance) {
-            throw new UnsupportedOperationException();
-        }
-
-        @Override
-        public void setVerbose(final boolean verbose) {
-            throw new UnsupportedOperationException();
-        }
-
-        @Override
-        public void setWarningLevel(final int level) {
+        public void setBytecodePostprocessor(BytecodeProcessor bytecodePostprocessor) {
+            throw new UnsupportedOperationException();
+        }
+
+        @Override
+        public void setClasspath(String classpath) {
+            throw new UnsupportedOperationException();
+        }
+
+        @Override
+        public void setClasspathList(List<String> parts) {
+            throw new UnsupportedOperationException();
+        }
+
+        @Override
+        public CompilerConfiguration addCompilationCustomizers(CompilationCustomizer... customizers) {
+            throw new UnsupportedOperationException();
+        }
+
+        @Override
+        public void setDebug(boolean debug) {
+            throw new UnsupportedOperationException();
+        }
+
+        @Override
+        public void setDefaultScriptExtension(String defaultScriptExtension) {
+            throw new UnsupportedOperationException();
+        }
+
+        @Override
+        public void setDisabledGlobalASTTransformations(Set<String> disabledGlobalASTTransformations) {
+            throw new UnsupportedOperationException();
+        }
+
+        @Override
+        public void setJointCompilationOptions(Map<String, Object> options) {
+            throw new UnsupportedOperationException();
+        }
+
+        @Override
+        public void setMinimumRecompilationInterval(int time) {
+            throw new UnsupportedOperationException();
+        }
+
+        @Override
+        public void setOptimizationOptions(Map<String, Boolean> options) {
+            throw new UnsupportedOperationException();
+        }
+
+        @Override
+        public void setOutput(PrintWriter output) {
+            throw new UnsupportedOperationException();
+        }
+
+        @Override
+        public void setParameters(boolean parameters) {
+            throw new UnsupportedOperationException();
+        }
+
+        @Override
+        public void setPluginFactory(ParserPluginFactory pluginFactory) {
+            throw new UnsupportedOperationException();
+        }
+
+        @Override
+        public void setPreviewFeatures(boolean previewFeatures) {
+            throw new UnsupportedOperationException();
+        }
+
+        @Override
+        public void setRecompileGroovySource(boolean recompile) {
+            throw new UnsupportedOperationException();
+        }
+
+        @Override
+        public void setScriptBaseClass(String scriptBaseClass) {
+            throw new UnsupportedOperationException();
+        }
+
+        @Override
+        public void setScriptExtensions(Set<String> scriptExtensions) {
+            throw new UnsupportedOperationException();
+        }
+
+        @Override
+        public void setSourceEncoding(String encoding) {
+            throw new UnsupportedOperationException();
+        }
+
+        @Override
+        public void setTargetBytecode(String version) {
+            throw new UnsupportedOperationException();
+        }
+
+        @Override
+        public void setTargetDirectory(File directory) {
+            throw new UnsupportedOperationException();
+        }
+
+        @Override
+        public void setTargetDirectory(String directory) {
+            throw new UnsupportedOperationException();
+        }
+
+        @Override
+        public void setTolerance(int tolerance) {
+            throw new UnsupportedOperationException();
+        }
+
+        @Override
+        public void setVerbose(boolean verbose) {
+            throw new UnsupportedOperationException();
+        }
+
+        @Override
+        public void setWarningLevel(int level) {
             throw new UnsupportedOperationException();
         }
     };
@@ -344,7 +345,7 @@
     /**
      * extensions used to find a groovy files
      */
-    private Set<String> scriptExtensions = new LinkedHashSet<>();
+    private Set<String> scriptExtensions = new LinkedHashSet<String>();
 
     /**
      * if set to true recompilation is enabled
@@ -376,7 +377,7 @@
      */
     private Map<String, Boolean> optimizationOptions;
 
-    private final List<CompilationCustomizer> compilationCustomizers = new LinkedList<>();
+    private final List<CompilationCustomizer> compilationCustomizers = new LinkedList<CompilationCustomizer>();
 
     /**
      * Global AST transformations which should not be loaded even if they are
@@ -417,28 +418,25 @@
      * </blockquote>
      */
     public CompilerConfiguration() {
-<<<<<<< HEAD
-        classpath = new LinkedList<>();
-
-=======
         // Set in safe defaults
         warningLevel = WarningMessage.LIKELY_ERRORS;
         classpath = new LinkedList<String>();
         /* GRECLIPSE edit
         parameters = getSystemPropertySafe("groovy.parameters") != null;
->>>>>>> 62bbcb2d
         tolerance = 10;
         minimumRecompilationInterval = 100;
-        warningLevel = WarningMessage.LIKELY_ERRORS;
-        parameters = getBooleanSafe("groovy.parameters");
-        previewFeatures = getBooleanSafe("groovy.preview.features");
-        sourceEncoding = getSystemPropertySafe("groovy.source.encoding",
-            getSystemPropertySafe("file.encoding", DEFAULT_SOURCE_ENCODING));
+
+        setTargetBytecodeIfValid(getSystemPropertySafe("groovy.target.bytecode", getMinBytecodeVersion()));
+
+        previewFeatures = getSystemPropertySafe("groovy.preview.features") != null;
+        defaultScriptExtension = getSystemPropertySafe("groovy.default.scriptExtension", ".groovy");
+
+        // Source file encoding
+        String encoding = getSystemPropertySafe("file.encoding", DEFAULT_SOURCE_ENCODING);
+        encoding = getSystemPropertySafe("groovy.source.encoding", encoding);
+        setSourceEncodingOrDefault(encoding);
+
         setTargetDirectorySafe(getSystemPropertySafe("groovy.target.directory"));
-<<<<<<< HEAD
-        setTargetBytecodeIfValid(getSystemPropertySafe("groovy.target.bytecode", JDK8));
-        defaultScriptExtension = getSystemPropertySafe("groovy.default.scriptExtension", ".groovy");
-=======
         */
         tolerance = 10;
         minimumRecompilationInterval = 100;
@@ -450,14 +448,11 @@
                 .orElseGet(() -> getSystemPropertySafe("file.encoding", DEFAULT_SOURCE_ENCODING));
         defaultScriptExtension = getSystemPropertySafe("groovy.default.scriptExtension", ".groovy");
         // GRECLIPSE end
->>>>>>> 62bbcb2d
 
         optimizationOptions = new HashMap<>(4);
         handleOptimizationOption(optimizationOptions, INVOKEDYNAMIC, "groovy.target.indy");
         handleOptimizationOption(optimizationOptions, GROOVYDOC, "groovy.attach.groovydoc");
         handleOptimizationOption(optimizationOptions, RUNTIME_GROOVYDOC, "groovy.attach.runtime.groovydoc");
-<<<<<<< HEAD
-=======
 
         /* GRECLIPSE edit -- GROOVY-9368
         jointCompilationOptions = new HashMap<>(4);
@@ -468,10 +463,9 @@
             jointCompilationOptions.put(MEM_STUB, Boolean.TRUE);
         }
         // GRECLIPSE end
->>>>>>> 62bbcb2d
-    }
-
-    private void handleOptimizationOption(final Map<String, Boolean> options, final String optionName, final String sysOptionName) {
+    }
+
+    private void handleOptimizationOption(Map<String, Boolean> options, String optionName, String sysOptionName) {
         String propValue = getSystemPropertySafe(sysOptionName);
         boolean optionEnabled = propValue == null
                 ? (DEFAULT != null && Boolean.TRUE.equals(DEFAULT.getOptimizationOptions().get(optionName)))
@@ -482,8 +476,6 @@
         }
     }
 
-<<<<<<< HEAD
-=======
     /* GRECLIPSE edit
     private void handleJointCompilationOption(Map<String, Object> options, String optionName, String sysOptionName) {
         String propValue = getSystemPropertySafe(sysOptionName);
@@ -497,7 +489,6 @@
     }
     */
 
->>>>>>> 62bbcb2d
     /**
      * Copy constructor. Use this if you have a mostly correct configuration
      * for your compilation but you want to make a some changes programmatically.
@@ -514,7 +505,7 @@
      *
      * @param configuration The configuration to copy.
      */
-    public CompilerConfiguration(final CompilerConfiguration configuration) {
+    public CompilerConfiguration(CompilerConfiguration configuration) {
         setWarningLevel(configuration.getWarningLevel());
         setTargetDirectory(configuration.getTargetDirectory());
         setClasspathList(new LinkedList<String>(configuration.getClasspath()));
@@ -531,13 +522,13 @@
         setSourceEncoding(configuration.getSourceEncoding());
         Map<String, Object> jointCompilationOptions = configuration.getJointCompilationOptions();
         if (jointCompilationOptions != null) {
-            jointCompilationOptions = new HashMap<>(jointCompilationOptions);
+            jointCompilationOptions = new HashMap<String, Object>(jointCompilationOptions);
         }
         setJointCompilationOptions(jointCompilationOptions);
         setPluginFactory(configuration.getPluginFactory());
         setDisabledGlobalASTTransformations(configuration.getDisabledGlobalASTTransformations());
-        setScriptExtensions(new LinkedHashSet<>(configuration.getScriptExtensions()));
-        setOptimizationOptions(new HashMap<>(configuration.getOptimizationOptions()));
+        setScriptExtensions(new LinkedHashSet<String>(configuration.getScriptExtensions()));
+        setOptimizationOptions(new HashMap<String, Boolean>(configuration.getOptimizationOptions()));
         setBytecodePostprocessor(configuration.getBytecodePostprocessor());
     }
 
@@ -592,7 +583,7 @@
      *
      * @param configuration The properties to get flag values from.
      */
-    public CompilerConfiguration(final Properties configuration) throws ConfigurationException {
+    public CompilerConfiguration(Properties configuration) throws ConfigurationException {
         this();
         configure(configuration);
     }
@@ -603,8 +594,8 @@
      * @param bytecodeVersion The parameter can take one of the values in {@link #ALLOWED_JDKS}.
      * @return true if the bytecode version is JDK 1.5+
      */
-    public static boolean isPostJDK5(final String bytecodeVersion) {
-        return isAtLeast(bytecodeVersion, JDK5);
+    public static boolean isPostJDK5(String bytecodeVersion) {
+        return new BigDecimal(bytecodeVersion).compareTo(new BigDecimal(JDK5)) >= 0;
     }
 
     /**
@@ -613,8 +604,8 @@
      * @param bytecodeVersion The parameter can take one of the values in {@link #ALLOWED_JDKS}.
      * @return true if the bytecode version is JDK 1.7+
      */
-    public static boolean isPostJDK7(final String bytecodeVersion) {
-        return isAtLeast(bytecodeVersion, JDK7);
+    public static boolean isPostJDK7(String bytecodeVersion) {
+        return new BigDecimal(bytecodeVersion).compareTo(new BigDecimal(JDK7)) >= 0;
     }
 
     /**
@@ -623,8 +614,8 @@
      * @param bytecodeVersion The parameter can take one of the values in {@link #ALLOWED_JDKS}.
      * @return true if the bytecode version is JDK 1.8+
      */
-    public static boolean isPostJDK8(final String bytecodeVersion) {
-        return isAtLeast(bytecodeVersion, JDK8);
+    public static boolean isPostJDK8(String bytecodeVersion) {
+        return new BigDecimal(bytecodeVersion).compareTo(new BigDecimal(JDK8)) >= 0;
     }
 
     /**
@@ -633,8 +624,8 @@
      * @param bytecodeVersion The parameter can take one of the values in {@link #ALLOWED_JDKS}.
      * @return true if the bytecode version is JDK 9.0+
      */
-    public static boolean isPostJDK9(final String bytecodeVersion) {
-        return isAtLeast(bytecodeVersion, JDK9);
+    public static boolean isPostJDK9(String bytecodeVersion) {
+        return new BigDecimal(bytecodeVersion).compareTo(new BigDecimal(JDK9)) >= 0;
     }
 
     /**
@@ -642,7 +633,7 @@
      * For a list of available properties look at {@link #CompilerConfiguration(Properties)}.
      * @param configuration The properties to get flag values from.
      */
-    public void configure(final Properties configuration) throws ConfigurationException {
+    public void configure(Properties configuration) throws ConfigurationException {
         String text;
         int numeric;
 
@@ -726,7 +717,7 @@
         text = configuration.getProperty("groovy.disabled.global.ast.transformations");
         if (text != null) {
             String[] classNames = text.split(",\\s*}");
-            Set<String> blacklist = new HashSet<>(Arrays.asList(classNames));
+            Set<String> blacklist = new HashSet<String>(Arrays.asList(classNames));
             setDisabledGlobalASTTransformations(blacklist);
         }
     }
@@ -742,10 +733,11 @@
     /**
      * Sets the warning level. See {@link WarningMessage} for level details.
      */
-    public void setWarningLevel(final int level) {
+    public void setWarningLevel(int level) {
         if (level < WarningMessage.NONE || level > WarningMessage.PARANOIA) {
             this.warningLevel = WarningMessage.LIKELY_ERRORS;
-        } else {
+        }
+        else {
             this.warningLevel = level;
         }
     }
@@ -760,8 +752,13 @@
     /**
      * Sets the encoding to be used when reading source files.
      */
-    public void setSourceEncoding(final String encoding) {
-        this.sourceEncoding = Optional.ofNullable(encoding).orElse(DEFAULT_SOURCE_ENCODING);
+    public void setSourceEncoding(String encoding) {
+        setSourceEncodingOrDefault(encoding);
+    }
+
+    private void setSourceEncodingOrDefault(String encoding) {
+        if (encoding == null) encoding = DEFAULT_SOURCE_ENCODING;
+        this.sourceEncoding = encoding;
     }
 
     /**
@@ -778,7 +775,7 @@
      * @deprecated not used anymore, has no effect
      */
     @Deprecated
-    public void setOutput(final PrintWriter output) {
+    public void setOutput(PrintWriter output) {
         if (output == null) {
             this.output = new PrintWriter(NullWriter.DEFAULT);
         } else {
@@ -796,11 +793,11 @@
     /**
      * Sets the target directory.
      */
-    public void setTargetDirectory(final String directory) {
+    public void setTargetDirectory(String directory) {
         setTargetDirectorySafe(directory);
     }
 
-    private void setTargetDirectorySafe(final String directory) {
+    private void setTargetDirectorySafe(String directory) {
         if (directory != null && directory.length() > 0) {
             this.targetDirectory = new File(directory);
         } else {
@@ -811,7 +808,7 @@
     /**
      * Sets the target directory.
      */
-    public void setTargetDirectory(final File directory) {
+    public void setTargetDirectory(File directory) {
         this.targetDirectory = directory;
     }
 
@@ -825,8 +822,8 @@
     /**
      * Sets the classpath.
      */
-    public void setClasspath(final String classpath) {
-        this.classpath = new LinkedList<>();
+    public void setClasspath(String classpath) {
+        this.classpath = new LinkedList<String>();
         StringTokenizer tokenizer = new StringTokenizer(classpath, File.pathSeparator);
         while (tokenizer.hasMoreTokens()) {
             this.classpath.add(tokenizer.nextToken());
@@ -837,8 +834,8 @@
      * sets the classpath using a list of Strings
      * @param parts list of strings containing the classpath parts
      */
-    public void setClasspathList(final List<String> parts) {
-        this.classpath = new LinkedList<>(parts);
+    public void setClasspathList(List<String> parts) {
+        this.classpath = new LinkedList<String>(parts);
     }
 
     /**
@@ -851,7 +848,7 @@
     /**
      * Turns verbose operation on or off.
      */
-    public void setVerbose(final boolean verbose) {
+    public void setVerbose(boolean verbose) {
         this.verbose = verbose;
     }
 
@@ -865,7 +862,7 @@
     /**
      * Turns debugging operation on or off.
      */
-    public void setDebug(final boolean debug) {
+    public void setDebug(boolean debug) {
         this.debug = debug;
     }
 
@@ -879,7 +876,7 @@
     /**
      * Turns parameter metadata generation on or off.
      */
-    public void setParameters(final boolean parameters) {
+    public void setParameters(boolean parameters) {
         this.parameters = parameters;
     }
 
@@ -895,7 +892,7 @@
      * non-fatal errors (per unit) that should be tolerated before
      * compilation is aborted.
      */
-    public void setTolerance(final int tolerance) {
+    public void setTolerance(int tolerance) {
         this.tolerance = tolerance;
     }
 
@@ -911,7 +908,7 @@
      * Sets the name of the base class for scripts.  It must be a subclass
      * of Script.
      */
-    public void setScriptBaseClass(final String scriptBaseClass) {
+    public void setScriptBaseClass(String scriptBaseClass) {
         this.scriptBaseClass = scriptBaseClass;
     }
 
@@ -919,14 +916,14 @@
         if (pluginFactory == null) {
             /* GRECLIPSE edit
             pluginFactory = !Boolean.parseBoolean(getSystemPropertySafe("groovy.antlr4", "true"))
-                                ? ParserPluginFactory.antlr2() : ParserPluginFactory.antlr4();
+                                ? ParserPluginFactory.antlr2() : ParserPluginFactory.antlr4(this);
             */
             pluginFactory = new ParserPluginFactory() {
                 @Override
                 public ParserPlugin createParserPlugin() {
-                    return !getBooleanSafe("groovy.antlr4")
+                    return !Boolean.getBoolean("groovy.antlr4")
                         ? ParserPluginFactory.antlr2().createParserPlugin()
-                        : ParserPluginFactory.antlr4().createParserPlugin();
+                        : ParserPluginFactory.antlr4(CompilerConfiguration.this).createParserPlugin();
                 }
             };
             // GRECLIPSE end
@@ -934,23 +931,25 @@
         return pluginFactory;
     }
 
-    public void setPluginFactory(final ParserPluginFactory pluginFactory) {
+    public void setPluginFactory(ParserPluginFactory pluginFactory) {
         this.pluginFactory = pluginFactory;
     }
 
-    public void setScriptExtensions(final Set<String> scriptExtensions) {
-        this.scriptExtensions = Optional.ofNullable(scriptExtensions).orElseGet(LinkedHashSet::new);
+    public void setScriptExtensions(Set<String> scriptExtensions) {
+        if(scriptExtensions == null) scriptExtensions = new LinkedHashSet<String>();
+        this.scriptExtensions = scriptExtensions;
     }
 
     public Set<String> getScriptExtensions() {
-        if (scriptExtensions == null || scriptExtensions.isEmpty()) {
+        if(scriptExtensions == null || scriptExtensions.isEmpty()) {
             /*
              *  this happens
              *  *    when groovyc calls FileSystemCompiler in forked mode, or
              *  *    when FileSystemCompiler is run from the command line directly, or
              *  *    when groovy was not started using groovyc or FileSystemCompiler either
              */
-            scriptExtensions = SourceExtensionHandler.getRegisteredExtensions(getClass().getClassLoader());
+            scriptExtensions = SourceExtensionHandler.getRegisteredExtensions(
+                    this.getClass().getClassLoader());
         }
         return scriptExtensions;
     }
@@ -959,41 +958,37 @@
         return defaultScriptExtension;
     }
 
-    public void setDefaultScriptExtension(final String defaultScriptExtension) {
+    public void setDefaultScriptExtension(String defaultScriptExtension) {
         this.defaultScriptExtension = defaultScriptExtension;
     }
 
-    public boolean getRecompileGroovySource() {
+    public void setRecompileGroovySource(boolean recompile) {
+        recompileGroovySource = recompile;
+    }
+
+    public boolean getRecompileGroovySource(){
         return recompileGroovySource;
     }
 
-    public void setRecompileGroovySource(final boolean recompile) {
-        recompileGroovySource = recompile;
+    public void setMinimumRecompilationInterval(int time) {
+        minimumRecompilationInterval = Math.max(0,time);
     }
 
     public int getMinimumRecompilationInterval() {
         return minimumRecompilationInterval;
     }
 
-    public void setMinimumRecompilationInterval(final int time) {
-        minimumRecompilationInterval = Math.max(0,time);
-    }
-
     /**
      * Sets the bytecode compatibility level. The parameter can take one of the values
      * in {@link #ALLOWED_JDKS}.
      *
      * @param version the bytecode compatibility level
      */
-    public void setTargetBytecode(final String version) {
+    public void setTargetBytecode(String version) {
         setTargetBytecodeIfValid(version);
     }
 
-<<<<<<< HEAD
-    private void setTargetBytecodeIfValid(final String version) {
-=======
     private void setTargetBytecodeIfValid(String version) {
->>>>>>> 62bbcb2d
         /* GRECLIPSE edit
         if (JDK_TO_BYTECODE_VERSION_MAP.containsKey(version)) {
             this.targetBytecode = version;
@@ -1033,19 +1028,16 @@
      *
      * @param previewFeatures whether to support preview features
      */
-    public void setPreviewFeatures(final boolean previewFeatures) {
+    public void setPreviewFeatures(boolean previewFeatures) {
         this.previewFeatures = previewFeatures;
     }
 
-<<<<<<< HEAD
-=======
     /* GRECLIPSE edit
     private static String getMinBytecodeVersion() {
         return JDK8;
     }
     */
 
->>>>>>> 62bbcb2d
     /**
      * Gets the joint compilation options for this configuration.
      * @return the options
@@ -1059,7 +1051,7 @@
      * Using null will disable joint compilation.
      * @param options the options
      */
-    public void setJointCompilationOptions(final Map<String, Object> options) {
+    public void setJointCompilationOptions(Map<String, Object> options) {
         jointCompilationOptions = options;
     }
 
@@ -1079,7 +1071,7 @@
      * @param options the options.
      * @throws IllegalArgumentException if the options are null
      */
-    public void setOptimizationOptions(final Map<String, Boolean> options) {
+    public void setOptimizationOptions(Map<String, Boolean> options) {
         if (options == null) throw new IllegalArgumentException("provided option map must not be null");
         optimizationOptions = options;
     }
@@ -1090,7 +1082,7 @@
      * @param customizers the list of customizers to be added
      * @return this configuration instance
      */
-    public CompilerConfiguration addCompilationCustomizers(final CompilationCustomizer... customizers) {
+    public CompilerConfiguration addCompilationCustomizers(CompilationCustomizer... customizers) {
         if (customizers == null) throw new IllegalArgumentException("provided customizers list must not be null");
         Collections.addAll(compilationCustomizers, customizers);
         return this;
@@ -1143,7 +1135,7 @@
      */
     public boolean isIndyEnabled() {
         Boolean indyEnabled = getOptimizationOptions().get(INVOKEDYNAMIC);
-        return Optional.ofNullable(indyEnabled).orElse(Boolean.FALSE);
+        return Optional.ofNullable(indyEnabled).orElse(Boolean.FALSE).booleanValue();
     }
 
     /**
@@ -1151,7 +1143,7 @@
      */
     public boolean isGroovydocEnabled() {
         Boolean groovydocEnabled = getOptimizationOptions().get(GROOVYDOC);
-        return Optional.ofNullable(groovydocEnabled).orElse(Boolean.FALSE);
+        return Optional.ofNullable(groovydocEnabled).orElse(Boolean.FALSE).booleanValue();
     }
 
     /**
@@ -1159,9 +1151,6 @@
      */
     public boolean isRuntimeGroovydocEnabled() {
         Boolean runtimeGroovydocEnabled = getOptimizationOptions().get(RUNTIME_GROOVYDOC);
-<<<<<<< HEAD
-        return Optional.ofNullable(runtimeGroovydocEnabled).orElse(Boolean.FALSE);
-=======
         return Optional.ofNullable(runtimeGroovydocEnabled).orElse(Boolean.FALSE).booleanValue();
     }
 
@@ -1175,6 +1164,5 @@
          */
         return Optional.ofNullable(getJointCompilationOptions()).map(opts -> opts.get(MEM_STUB)).map(Object::toString).map(Boolean::valueOf).orElse(Boolean.FALSE).booleanValue();
         // GRECLIPSE end
->>>>>>> 62bbcb2d
     }
 }