/*
 *  Licensed to the Apache Software Foundation (ASF) under one
 *  or more contributor license agreements.  See the NOTICE file
 *  distributed with this work for additional information
 *  regarding copyright ownership.  The ASF licenses this file
 *  to you under the Apache License, Version 2.0 (the
 *  "License"); you may not use this file except in compliance
 *  with the License.  You may obtain a copy of the License at
 *
 *    http://www.apache.org/licenses/LICENSE-2.0
 *
 *  Unless required by applicable law or agreed to in writing,
 *  software distributed under the License is distributed on an
 *  "AS IS" BASIS, WITHOUT WARRANTIES OR CONDITIONS OF ANY
 *  KIND, either express or implied.  See the License for the
 *  specific language governing permissions and limitations
 *  under the License.
 */
package org.codehaus.groovy.transform.sc;

import groovy.lang.Reference;
import groovy.transform.CompileStatic;
import groovy.transform.TypeChecked;
import org.codehaus.groovy.ast.ASTNode;
import org.codehaus.groovy.ast.AnnotatedNode;
import org.codehaus.groovy.ast.AnnotationNode;
import org.codehaus.groovy.ast.ClassCodeVisitorSupport;
import org.codehaus.groovy.ast.ClassHelper;
import org.codehaus.groovy.ast.ClassNode;
import org.codehaus.groovy.ast.ConstructorNode;
import org.codehaus.groovy.ast.FieldNode;
import org.codehaus.groovy.ast.GenericsType;
import org.codehaus.groovy.ast.InnerClassNode;
import org.codehaus.groovy.ast.MethodNode;
import org.codehaus.groovy.ast.Parameter;
import org.codehaus.groovy.ast.PropertyNode;
import org.codehaus.groovy.ast.expr.ArgumentListExpression;
import org.codehaus.groovy.ast.expr.BinaryExpression;
import org.codehaus.groovy.ast.expr.ClosureListExpression;
import org.codehaus.groovy.ast.expr.ConstructorCallExpression;
import org.codehaus.groovy.ast.expr.Expression;
import org.codehaus.groovy.ast.expr.MethodCallExpression;
import org.codehaus.groovy.ast.expr.PropertyExpression;
import org.codehaus.groovy.ast.expr.SpreadExpression;
import org.codehaus.groovy.ast.stmt.EmptyStatement;
import org.codehaus.groovy.ast.stmt.ExpressionStatement;
import org.codehaus.groovy.ast.stmt.ForStatement;
import org.codehaus.groovy.ast.stmt.Statement;
<<<<<<< HEAD
=======
import org.codehaus.groovy.ast.tools.GeneralUtils;
>>>>>>> 62bbcb2d
import org.codehaus.groovy.classgen.asm.InvocationWriter;
import org.codehaus.groovy.classgen.asm.MopWriter;
import org.codehaus.groovy.classgen.asm.TypeChooser;
import org.codehaus.groovy.classgen.asm.WriterControllerFactory;
import org.codehaus.groovy.classgen.asm.sc.StaticCompilationMopWriter;
import org.codehaus.groovy.classgen.asm.sc.StaticTypesTypeChooser;
import org.codehaus.groovy.control.CompilationUnit.IPrimaryClassNodeOperation;
import org.codehaus.groovy.control.SourceUnit;
import org.codehaus.groovy.transform.stc.StaticTypeCheckingSupport;
import org.codehaus.groovy.transform.stc.StaticTypeCheckingVisitor;

import java.util.ArrayList;
import java.util.HashMap;
import java.util.HashSet;
import java.util.Iterator;
import java.util.List;
import java.util.Map;
import java.util.Set;

import static org.codehaus.groovy.ast.ClassHelper.Character_TYPE;
import static org.codehaus.groovy.ast.ClassHelper.LIST_TYPE;
import static org.codehaus.groovy.ast.ClassHelper.OBJECT_TYPE;
import static org.codehaus.groovy.ast.ClassHelper.STRING_TYPE;
import static org.codehaus.groovy.ast.ClassHelper.int_TYPE;
<<<<<<< HEAD
import static org.codehaus.groovy.ast.tools.GeneralUtils.args;
import static org.codehaus.groovy.ast.tools.GeneralUtils.assignS;
import static org.codehaus.groovy.ast.tools.GeneralUtils.callX;
import static org.codehaus.groovy.ast.tools.GeneralUtils.classX;
import static org.codehaus.groovy.ast.tools.GeneralUtils.ctorThisS;
import static org.codehaus.groovy.ast.tools.GeneralUtils.propX;
import static org.codehaus.groovy.ast.tools.GeneralUtils.varX;
=======
>>>>>>> 62bbcb2d
import static org.codehaus.groovy.ast.tools.GenericsUtils.addMethodGenerics;
import static org.codehaus.groovy.ast.tools.GenericsUtils.applyGenericsContextToPlaceHolders;
import static org.codehaus.groovy.ast.tools.GenericsUtils.correctToGenericsSpecRecurse;
import static org.codehaus.groovy.ast.tools.GenericsUtils.createGenericsSpec;
import static org.codehaus.groovy.ast.tools.GenericsUtils.extractSuperClassGenerics;
import static org.codehaus.groovy.transform.sc.StaticCompilationMetadataKeys.BINARY_EXP_TARGET;
import static org.codehaus.groovy.transform.sc.StaticCompilationMetadataKeys.COMPONENT_TYPE;
import static org.codehaus.groovy.transform.sc.StaticCompilationMetadataKeys.DYNAMIC_OUTER_NODE_CALLBACK;
import static org.codehaus.groovy.transform.sc.StaticCompilationMetadataKeys.PRIVATE_BRIDGE_METHODS;
import static org.codehaus.groovy.transform.sc.StaticCompilationMetadataKeys.PRIVATE_FIELDS_ACCESSORS;
import static org.codehaus.groovy.transform.sc.StaticCompilationMetadataKeys.PRIVATE_FIELDS_MUTATORS;
import static org.codehaus.groovy.transform.sc.StaticCompilationMetadataKeys.PROPERTY_OWNER;
import static org.codehaus.groovy.transform.sc.StaticCompilationMetadataKeys.RECEIVER_OF_DYNAMIC_PROPERTY;
import static org.codehaus.groovy.transform.sc.StaticCompilationMetadataKeys.STATIC_COMPILE_NODE;
import static org.codehaus.groovy.transform.stc.StaticTypesMarker.DIRECT_METHOD_CALL_TARGET;
import static org.codehaus.groovy.transform.stc.StaticTypesMarker.DYNAMIC_RESOLUTION;
import static org.codehaus.groovy.transform.stc.StaticTypesMarker.INITIAL_EXPRESSION;
import static org.codehaus.groovy.transform.stc.StaticTypesMarker.PV_FIELDS_ACCESS;
import static org.codehaus.groovy.transform.stc.StaticTypesMarker.PV_FIELDS_MUTATION;
import static org.codehaus.groovy.transform.stc.StaticTypesMarker.PV_METHODS_ACCESS;
import static groovyjarjarasm.asm.Opcodes.ACC_PUBLIC;
import static groovyjarjarasm.asm.Opcodes.ACC_STATIC;
import static groovyjarjarasm.asm.Opcodes.ACC_SYNTHETIC;

/**
 * This visitor is responsible for amending the AST with static compilation metadata or transform the AST so that
 * a class or a method can be statically compiled. It may also throw errors specific to static compilation which
 * are not considered as an error at the type check pass. For example, usage of spread operator is not allowed
 * in statically compiled portions of code, while it may be statically checked.
 *
 * Static compilation relies on static type checking, which explains why this visitor extends the type checker
 * visitor.
 */
public class StaticCompilationVisitor extends StaticTypeCheckingVisitor {

    public static final ClassNode TYPECHECKED_CLASSNODE = ClassHelper.make(TypeChecked.class);
    public static final ClassNode COMPILESTATIC_CLASSNODE = ClassHelper.make(CompileStatic.class);

    public static final ClassNode  ARRAYLIST_CLASSNODE = ClassHelper.make(ArrayList.class);
    public static final MethodNode ARRAYLIST_ADD_METHOD = ARRAYLIST_CLASSNODE.getMethod("add", new Parameter[]{new Parameter(OBJECT_TYPE, "o")});
    public static final MethodNode ARRAYLIST_CONSTRUCTOR = new ConstructorNode(ACC_PUBLIC, Parameter.EMPTY_ARRAY, ClassNode.EMPTY_ARRAY, EmptyStatement.INSTANCE);
    static {
        ARRAYLIST_CONSTRUCTOR.setDeclaringClass(StaticCompilationVisitor.ARRAYLIST_CLASSNODE);
    }

    private final TypeChooser typeChooser = new StaticTypesTypeChooser();

    private ClassNode classNode;

    public StaticCompilationVisitor(final SourceUnit unit, final ClassNode node) {
        super(unit, node);
    }

    @Override
    protected ClassNode[] getTypeCheckingAnnotations() {
        return new ClassNode[]{TYPECHECKED_CLASSNODE, COMPILESTATIC_CLASSNODE};
    }

    public static boolean isStaticallyCompiled(final AnnotatedNode node) {
        if (node.getNodeMetaData(STATIC_COMPILE_NODE) != null) {
            return (Boolean) node.getNodeMetaData(STATIC_COMPILE_NODE);
        }
        if (node instanceof MethodNode) {
            return isStaticallyCompiled(node.getDeclaringClass());
        }
        if (node instanceof ClassNode && ((ClassNode) node).getOuterClass() != null) {
            return isStaticallyCompiled(((ClassNode) node).getOuterClass());
        }
        return false;
    }

    private void addPrivateFieldAndMethodAccessors(final ClassNode node) {
        addPrivateBridgeMethods(node);
        addPrivateFieldsAccessors(node);
        for (Iterator<InnerClassNode> it = node.getInnerClasses(); it.hasNext(); ) {
            addPrivateFieldAndMethodAccessors(it.next());
        }
    }

    private void addDynamicOuterClassAccessorsCallback(final ClassNode outer) {
        if (outer != null) {
            if (!isStaticallyCompiled(outer) && outer.getNodeMetaData(DYNAMIC_OUTER_NODE_CALLBACK) == null) {
                outer.putNodeMetaData(DYNAMIC_OUTER_NODE_CALLBACK, (IPrimaryClassNodeOperation) (source, context, classNode) -> {
                    if (classNode == outer) {
                        addPrivateBridgeMethods(classNode);
                        addPrivateFieldsAccessors(classNode);
                    }
                });
            }
            // GROOVY-9328: apply to outer classes
            addDynamicOuterClassAccessorsCallback(outer.getOuterClass());
        }
    }

    @Override
    public void visitClass(final ClassNode node) {
        boolean skip = shouldSkipClassNode(node);
        if (!skip && !anyMethodSkip(node)) {
            node.putNodeMetaData(MopWriter.Factory.class, StaticCompilationMopWriter.FACTORY);
        }

        ClassNode previousClassNode = classNode; classNode = node;

        classNode.getInnerClasses().forEachRemaining(innerClassNode -> {
            boolean innerStaticCompile = !(skip || isSkippedInnerClass(innerClassNode));
            innerClassNode.putNodeMetaData(STATIC_COMPILE_NODE, Boolean.valueOf(innerStaticCompile));
            innerClassNode.putNodeMetaData(WriterControllerFactory.class, node.getNodeMetaData(WriterControllerFactory.class));
            if (innerStaticCompile && !anyMethodSkip(innerClassNode)) {
                innerClassNode.putNodeMetaData(MopWriter.Factory.class, StaticCompilationMopWriter.FACTORY);
            }
        });
        super.visitClass(node);
        addPrivateFieldAndMethodAccessors(node);
        if (isStaticallyCompiled(node)) {
            ClassNode outerClass = node.getOuterClass();
            addDynamicOuterClassAccessorsCallback(outerClass);
        }

        classNode = previousClassNode;
    }

    private boolean anyMethodSkip(final ClassNode node) {
        for (MethodNode methodNode : node.getMethods()) {
            if (isSkipMode(methodNode)) return true;
        }
        return false;
    }

    /**
     * If we are in a constructor, that is static compiled, but in a class, that
     * is not, it may happen that init code from object initializers, fields
     * or properties is added into the constructor code. The backend assumes
     * a purely static constructor, so it may fail if it encounters dynamic
     * code here. Thus we make this kind of code fail
     */
    private void checkForConstructorWithCSButClassWithout(final MethodNode node) {
        if (!(node instanceof ConstructorNode)) return;
        if (!Boolean.TRUE.equals(node.getNodeMetaData(STATIC_COMPILE_NODE))) return;
        ClassNode outerClass = typeCheckingContext.getEnclosingClassNode();
        if (Boolean.TRUE.equals(outerClass.getNodeMetaData(STATIC_COMPILE_NODE))) return;
        if (outerClass.getObjectInitializerStatements().isEmpty()
                && outerClass.getFields().isEmpty() && outerClass.getProperties().isEmpty()) {
            return;
        }

        addStaticTypeError("Cannot statically compile constructor implicitly including non static elements from object initializers, properties or fields.",node);
    }

    @Override
    public void visitMethod(final MethodNode node) {
        if (isSkipMode(node)) {
            node.putNodeMetaData(STATIC_COMPILE_NODE, Boolean.FALSE);
        }
        super.visitMethod(node);
        checkForConstructorWithCSButClassWithout(node);
        if (isStaticallyCompiled(node)) {
            ClassNode declaringClass = node.getDeclaringClass();
            addDynamicOuterClassAccessorsCallback(declaringClass);
        }
    }

    /**
     * Adds special accessors and mutators for private fields so that inner classes can get/set them.
     */
    private static void addPrivateFieldsAccessors(final ClassNode node) {
<<<<<<< HEAD
=======
        /* GRECLIPSE edit
        Set<ASTNode> accessedFields = node.getNodeMetaData(PV_FIELDS_ACCESS);
        Set<ASTNode> mutatedFields = node.getNodeMetaData(PV_FIELDS_MUTATION);
        if (accessedFields == null && mutatedFields == null) return;
        */
>>>>>>> 62bbcb2d
        Map<String, MethodNode> privateFieldAccessors = node.getNodeMetaData(PRIVATE_FIELDS_ACCESSORS);
        Map<String, MethodNode> privateFieldMutators = node.getNodeMetaData(PRIVATE_FIELDS_MUTATORS);
        if (privateFieldAccessors != null || privateFieldMutators != null) {
            // already added
            return;
        }
<<<<<<< HEAD
=======
        // GRECLIPSE add
>>>>>>> 62bbcb2d
        Set<ASTNode> accessedFields = node.getNodeMetaData(PV_FIELDS_ACCESS);
        Set<ASTNode> mutatedFields = node.getNodeMetaData(PV_FIELDS_MUTATION);
        if (accessedFields == null && mutatedFields == null) return;
        // GROOVY-9385: mutation includes access in case of compound assignment or pre/post-increment/decrement
        if (mutatedFields != null) {
            if (accessedFields != null) {
                accessedFields = new HashSet<>(accessedFields); accessedFields.addAll(mutatedFields);
            } else {
                accessedFields = mutatedFields;
            }
        }
<<<<<<< HEAD
        int acc = -1;
        privateFieldAccessors = (accessedFields != null ? new HashMap<>() : null);
        privateFieldMutators = (mutatedFields != null ? new HashMap<>() : null);
        final int modifiers = ACC_PUBLIC | ACC_STATIC | ACC_SYNTHETIC;
=======
        // GRECLIPSE end
        int acc = -1;
        privateFieldAccessors = accessedFields != null ? new HashMap<>() : null;
        privateFieldMutators = mutatedFields != null ? new HashMap<>() : null;
        final int access = ACC_PUBLIC | ACC_STATIC | ACC_SYNTHETIC;
>>>>>>> 62bbcb2d
        for (FieldNode fieldNode : node.getFields()) {
            boolean generateAccessor = accessedFields != null && accessedFields.contains(fieldNode);
            boolean generateMutator = mutatedFields != null && mutatedFields.contains(fieldNode);
            if (generateAccessor) {
                acc += 1;
                Parameter param = new Parameter(node.getPlainNodeReference(), "$that");
<<<<<<< HEAD
                Expression receiver = fieldNode.isStatic() ? classX(node) : varX(param);
                Statement body = new ExpressionStatement(propX(receiver, fieldNode.getName()));
                MethodNode accessor = node.addMethod("pfaccess$" + acc, modifiers, fieldNode.getOriginType(), new Parameter[]{param}, ClassNode.EMPTY_ARRAY, body);
=======
                Expression receiver = fieldNode.isStatic() ? new ClassExpression(node) : new VariableExpression(param);
                Statement stmt = new ExpressionStatement(new PropertyExpression(receiver, fieldNode.getName()));
                MethodNode accessor = node.addMethod("pfaccess$" + acc, access, fieldNode.getOriginType(), new Parameter[]{param}, ClassNode.EMPTY_ARRAY, stmt);
>>>>>>> 62bbcb2d
                privateFieldAccessors.put(fieldNode.getName(), accessor);
            }

            if (generateMutator) {
                // increment acc if it hasn't been incremented in the current iteration
                if (!generateAccessor) acc += 1;
                Parameter param = new Parameter(node.getPlainNodeReference(), "$that");
                Expression receiver = fieldNode.isStatic() ? classX(node) : varX(param);
                Parameter value = new Parameter(fieldNode.getOriginType(), "$value");
<<<<<<< HEAD
                Statement body = assignS(propX(receiver, fieldNode.getName()), varX(value));
                MethodNode mutator = node.addMethod("pfaccess$0" + acc, modifiers, fieldNode.getOriginType(), new Parameter[]{param, value}, ClassNode.EMPTY_ARRAY, body);
=======
                Statement stmt = GeneralUtils.assignS(new PropertyExpression(receiver, fieldNode.getName()), new VariableExpression(value));
                MethodNode mutator = node.addMethod("pfaccess$0" + acc, access, fieldNode.getOriginType(), new Parameter[]{param, value}, ClassNode.EMPTY_ARRAY, stmt);
>>>>>>> 62bbcb2d
                privateFieldMutators.put(fieldNode.getName(), mutator);
            }
        }
        if (privateFieldAccessors != null) {
            node.setNodeMetaData(PRIVATE_FIELDS_ACCESSORS, privateFieldAccessors);
        }
        if (privateFieldMutators != null) {
            node.setNodeMetaData(PRIVATE_FIELDS_MUTATORS, privateFieldMutators);
        }
    }

    /**
     * Adds "bridge" methods for private methods of an inner/outer class so that
     * the outer class is capable of calling them.  It does basically the same
     * job as access$000 like methods in Java.
     *
     * @param node an inner/outer class node for which to generate bridge methods
     */
    private static void addPrivateBridgeMethods(final ClassNode node) {
        Set<ASTNode> accessedMethods = node.getNodeMetaData(PV_METHODS_ACCESS);
        if (accessedMethods == null) return;
        List<MethodNode> methods = new ArrayList<>(node.getAllDeclaredMethods());
        methods.addAll(node.getDeclaredConstructors());
        Map<MethodNode, MethodNode> privateBridgeMethods = node.getNodeMetaData(PRIVATE_BRIDGE_METHODS);
        if (privateBridgeMethods != null) {
            // private bridge methods already added
            return;
        }
        privateBridgeMethods = new HashMap<>();
        int i = -1;
        final int access = ACC_PUBLIC | ACC_STATIC | ACC_SYNTHETIC;
        for (MethodNode method : methods) {
            if (accessedMethods.contains(method)) {
                List<String> methodSpecificGenerics = methodSpecificGenerics(method);
                i += 1;
                ClassNode declaringClass = method.getDeclaringClass();
                Map<String, ClassNode> genericsSpec = createGenericsSpec(node);
                genericsSpec = addMethodGenerics(method, genericsSpec);
                extractSuperClassGenerics(node, declaringClass, genericsSpec);
                Parameter[] methodParameters = method.getParameters();
                Parameter[] newParams = new Parameter[methodParameters.length + 1];
                for (int j = 1; j < newParams.length; j += 1) {
                    Parameter orig = methodParameters[j - 1];
                    newParams[j] = new Parameter(
                            correctToGenericsSpecRecurse(genericsSpec, orig.getOriginType(), methodSpecificGenerics),
                            orig.getName()
                    );
                }
                Expression arguments;
                if (method.getParameters() == null || method.getParameters().length == 0) {
                    arguments = ArgumentListExpression.EMPTY_ARGUMENTS;
                } else {
                    List<Expression> args = new ArrayList<>();
                    for (Parameter parameter : methodParameters) {
                        args.add(varX(parameter));
                    }
                    arguments = args(args);
                }

                MethodNode bridge;
                if (method instanceof ConstructorNode) {
                    // create constructor with a nested class as the first parameter, creating one if necessary
                    ClassNode thatType = null;
                    Iterator<InnerClassNode> innerClasses = node.getInnerClasses();
                    if (innerClasses.hasNext()) {
                        thatType = innerClasses.next();
                    } else {
                        thatType = new InnerClassNode(node.redirect(), node.getName() + "$1", ACC_STATIC | ACC_SYNTHETIC, OBJECT_TYPE);
                        node.getModule().addClass(thatType);
                    }
                    newParams[0] = new Parameter(thatType.getPlainNodeReference(), "$that");
                    Statement body = ctorThisS(arguments);

                    bridge = node.addConstructor(ACC_SYNTHETIC, newParams, ClassNode.EMPTY_ARRAY, body);
                } else {
                    newParams[0] = new Parameter(node.getPlainNodeReference(), "$that");
<<<<<<< HEAD
                    Expression receiver = method.isStatic() ? classX(node) : varX(newParams[0]);
                    MethodCallExpression call = callX(receiver, method.getName(), arguments);
                    call.setMethodTarget(method);
                    ExpressionStatement body = new ExpressionStatement(call);
=======
                    Expression receiver = method.isStatic() ? new ClassExpression(node) : new VariableExpression(newParams[0]);
                    MethodCallExpression mce = new MethodCallExpression(receiver, method.getName(), arguments);
                    mce.setMethodTarget(method);
>>>>>>> 62bbcb2d

                    bridge = node.addMethod(
                            "access$" + i, access,
                            correctToGenericsSpecRecurse(genericsSpec, method.getReturnType(), methodSpecificGenerics),
                            newParams,
                            method.getExceptions(),
                            body);
                }
                GenericsType[] origGenericsTypes = method.getGenericsTypes();
                if (origGenericsTypes != null) {
                    bridge.setGenericsTypes(applyGenericsContextToPlaceHolders(genericsSpec, origGenericsTypes));
                }
                privateBridgeMethods.put(method, bridge);
                bridge.addAnnotation(new AnnotationNode(COMPILESTATIC_CLASSNODE));
            }
        }
        if (!privateBridgeMethods.isEmpty()) {
            node.setNodeMetaData(PRIVATE_BRIDGE_METHODS, privateBridgeMethods);
        }
    }

    private static List<String> methodSpecificGenerics(final MethodNode method) {
        List<String> genericTypeNames = new ArrayList<>();
        GenericsType[] genericsTypes = method.getGenericsTypes();
        if (genericsTypes != null) {
            for (GenericsType gt : genericsTypes) {
                genericTypeNames.add(gt.getName());
            }
        }
        return genericTypeNames;
    }

    private static void memorizeInitialExpressions(final MethodNode node) {
        // add node metadata for default parameters because they are erased by the Verifier
        if (node.getParameters() != null) {
            for (Parameter parameter : node.getParameters()) {
                parameter.putNodeMetaData(INITIAL_EXPRESSION, parameter.getInitialExpression());
            }
        }
    }

    @Override
    public void visitMethodCallExpression(final MethodCallExpression call) {
        super.visitMethodCallExpression(call);

        MethodNode target = call.getNodeMetaData(DIRECT_METHOD_CALL_TARGET);
        if (target != null) {
            call.setMethodTarget(target);
            memorizeInitialExpressions(target);
        }

        if (call.getMethodTarget() == null && call.getLineNumber() > 0) {
            addError("Target method for method call expression hasn't been set", call);
        }
    }

    @Override
    public void visitConstructorCallExpression(final ConstructorCallExpression call) {
        super.visitConstructorCallExpression(call);

        if (call.isUsingAnonymousInnerClass() && call.getType().getNodeMetaData(StaticTypeCheckingVisitor.class) != null) {
            ClassNode anonType = call.getType();
            anonType.putNodeMetaData(STATIC_COMPILE_NODE, anonType.getEnclosingMethod().getNodeMetaData(STATIC_COMPILE_NODE));
            anonType.putNodeMetaData(WriterControllerFactory.class, anonType.getOuterClass().getNodeMetaData(WriterControllerFactory.class));
        }

        MethodNode target = call.getNodeMetaData(DIRECT_METHOD_CALL_TARGET);
        if (target == null && call.getLineNumber() > 0) {
            addError("Target constructor for constructor call expression hasn't been set", call);
        } else if (target == null) {
            // try to find a target
            ArgumentListExpression argumentListExpression = InvocationWriter.makeArgumentList(call.getArguments());
            List<Expression> expressions = argumentListExpression.getExpressions();
            ClassNode[] args = new ClassNode[expressions.size()];
            for (int i = 0, n = args.length; i < n; i += 1) {
                args[i] = typeChooser.resolveType(expressions.get(i), classNode);
            }
            target = findMethodOrFail(call, call.isSuperCall() ? classNode.getSuperClass() : classNode, "<init>", args);
            call.putNodeMetaData(DIRECT_METHOD_CALL_TARGET, target);
        }
        if (target != null) {
            memorizeInitialExpressions(target);
        }
    }

    @Override
    public void visitForLoop(final ForStatement statement) {
        super.visitForLoop(statement);
        Expression collectionExpression = statement.getCollectionExpression();
        if (!(collectionExpression instanceof ClosureListExpression)) {
            ClassNode forLoopVariableType = statement.getVariableType();
            ClassNode collectionType = getType(collectionExpression);
            ClassNode componentType;
            if (Character_TYPE.equals(ClassHelper.getWrapper(forLoopVariableType)) && STRING_TYPE.equals(collectionType)) {
                // we allow auto-coercion here
                componentType = forLoopVariableType;
            } else {
                componentType = inferLoopElementType(collectionType);
            }
            statement.getVariable().setType(componentType);
        }
    }

    @Override
    protected MethodNode findMethodOrFail(final Expression expr, final ClassNode receiver, final String name, final ClassNode... args) {
        MethodNode methodNode = super.findMethodOrFail(expr, receiver, name, args);
        if (expr instanceof BinaryExpression && methodNode != null) {
            expr.putNodeMetaData(BINARY_EXP_TARGET, new Object[]{methodNode, name});
        }
        return methodNode;
    }

    @Override
    protected boolean existsProperty(final PropertyExpression pexp, final boolean checkForReadOnly, final ClassCodeVisitorSupport visitor) {
        Expression objectExpression = pexp.getObjectExpression();
        ClassNode objectExpressionType = getType(objectExpression);
        Reference<ClassNode> rType = new Reference<>(objectExpressionType);
        ClassCodeVisitorSupport receiverMemoizer = new ClassCodeVisitorSupport() {
            @Override
            protected SourceUnit getSourceUnit() {
                return null;
            }

            @Override
            public void visitField(final FieldNode node) {
                if (visitor != null) visitor.visitField(node);
                ClassNode declaringClass = node.getDeclaringClass();
                if (declaringClass != null) {
                    if (StaticTypeCheckingSupport.implementsInterfaceOrIsSubclassOf(declaringClass, LIST_TYPE)) {
                        boolean spread = declaringClass.getDeclaredField(node.getName()) != node;
                        pexp.setSpreadSafe(spread);
                    }
                    rType.set(declaringClass);
                }
            }

            @Override
            public void visitMethod(final MethodNode node) {
                if (visitor != null) visitor.visitMethod(node);
                ClassNode declaringClass = node.getDeclaringClass();
                if (declaringClass != null) {
                    if (StaticTypeCheckingSupport.implementsInterfaceOrIsSubclassOf(declaringClass, LIST_TYPE)) {
                        List<MethodNode> properties = declaringClass.getDeclaredMethods(node.getName());
                        boolean spread = true;
                        for (MethodNode mn : properties) {
                            if (node == mn) {
                                spread = false;
                                break;
                            }
                        }
                        // it's no real property but a property of the component
                        pexp.setSpreadSafe(spread);
                    }
                    rType.set(declaringClass);
                }
            }

            @Override
            public void visitProperty(final PropertyNode node) {
                if (visitor != null) visitor.visitProperty(node);
                ClassNode declaringClass = node.getDeclaringClass();
                if (declaringClass != null) {
                    if (StaticTypeCheckingSupport.implementsInterfaceOrIsSubclassOf(declaringClass, LIST_TYPE)) {
                        List<PropertyNode> properties = declaringClass.getProperties();
                        boolean spread = true;
                        for (PropertyNode propertyNode : properties) {
                            if (propertyNode == node) {
                                spread = false;
                                break;
                            }
                        }
                        // it's no real property but a property of the component
                        pexp.setSpreadSafe(spread);
                    }
                    rType.set(declaringClass);
                }
            }
        };

        boolean exists = super.existsProperty(pexp, checkForReadOnly, receiverMemoizer);
        if (exists) {
            if (objectExpression.getNodeMetaData(PROPERTY_OWNER) == null) {
                objectExpression.putNodeMetaData(PROPERTY_OWNER, rType.get());
            }
            if (StaticTypeCheckingSupport.implementsInterfaceOrIsSubclassOf(objectExpressionType, LIST_TYPE)) {
                objectExpression.putNodeMetaData(COMPONENT_TYPE, inferComponentType(objectExpressionType, int_TYPE));
            }
        }
        return exists;
    }

    @Override
    public void visitPropertyExpression(final PropertyExpression expression) {
        super.visitPropertyExpression(expression);
        Object dynamic = expression.getNodeMetaData(DYNAMIC_RESOLUTION);
        if (dynamic != null) {
            expression.getObjectExpression().putNodeMetaData(RECEIVER_OF_DYNAMIC_PROPERTY, dynamic);
        }
    }

    @Override
    public void visitSpreadExpression(final SpreadExpression expression) {
    }
}<|MERGE_RESOLUTION|>--- conflicted
+++ resolved
@@ -36,20 +36,19 @@
 import org.codehaus.groovy.ast.PropertyNode;
 import org.codehaus.groovy.ast.expr.ArgumentListExpression;
 import org.codehaus.groovy.ast.expr.BinaryExpression;
+import org.codehaus.groovy.ast.expr.ClassExpression;
 import org.codehaus.groovy.ast.expr.ClosureListExpression;
 import org.codehaus.groovy.ast.expr.ConstructorCallExpression;
 import org.codehaus.groovy.ast.expr.Expression;
 import org.codehaus.groovy.ast.expr.MethodCallExpression;
 import org.codehaus.groovy.ast.expr.PropertyExpression;
 import org.codehaus.groovy.ast.expr.SpreadExpression;
+import org.codehaus.groovy.ast.expr.VariableExpression;
 import org.codehaus.groovy.ast.stmt.EmptyStatement;
 import org.codehaus.groovy.ast.stmt.ExpressionStatement;
 import org.codehaus.groovy.ast.stmt.ForStatement;
 import org.codehaus.groovy.ast.stmt.Statement;
-<<<<<<< HEAD
-=======
 import org.codehaus.groovy.ast.tools.GeneralUtils;
->>>>>>> 62bbcb2d
 import org.codehaus.groovy.classgen.asm.InvocationWriter;
 import org.codehaus.groovy.classgen.asm.MopWriter;
 import org.codehaus.groovy.classgen.asm.TypeChooser;
@@ -74,16 +73,6 @@
 import static org.codehaus.groovy.ast.ClassHelper.OBJECT_TYPE;
 import static org.codehaus.groovy.ast.ClassHelper.STRING_TYPE;
 import static org.codehaus.groovy.ast.ClassHelper.int_TYPE;
-<<<<<<< HEAD
-import static org.codehaus.groovy.ast.tools.GeneralUtils.args;
-import static org.codehaus.groovy.ast.tools.GeneralUtils.assignS;
-import static org.codehaus.groovy.ast.tools.GeneralUtils.callX;
-import static org.codehaus.groovy.ast.tools.GeneralUtils.classX;
-import static org.codehaus.groovy.ast.tools.GeneralUtils.ctorThisS;
-import static org.codehaus.groovy.ast.tools.GeneralUtils.propX;
-import static org.codehaus.groovy.ast.tools.GeneralUtils.varX;
-=======
->>>>>>> 62bbcb2d
 import static org.codehaus.groovy.ast.tools.GenericsUtils.addMethodGenerics;
 import static org.codehaus.groovy.ast.tools.GenericsUtils.applyGenericsContextToPlaceHolders;
 import static org.codehaus.groovy.ast.tools.GenericsUtils.correctToGenericsSpecRecurse;
@@ -249,24 +238,18 @@
      * Adds special accessors and mutators for private fields so that inner classes can get/set them.
      */
     private static void addPrivateFieldsAccessors(final ClassNode node) {
-<<<<<<< HEAD
-=======
         /* GRECLIPSE edit
         Set<ASTNode> accessedFields = node.getNodeMetaData(PV_FIELDS_ACCESS);
         Set<ASTNode> mutatedFields = node.getNodeMetaData(PV_FIELDS_MUTATION);
         if (accessedFields == null && mutatedFields == null) return;
         */
->>>>>>> 62bbcb2d
         Map<String, MethodNode> privateFieldAccessors = node.getNodeMetaData(PRIVATE_FIELDS_ACCESSORS);
         Map<String, MethodNode> privateFieldMutators = node.getNodeMetaData(PRIVATE_FIELDS_MUTATORS);
         if (privateFieldAccessors != null || privateFieldMutators != null) {
             // already added
             return;
         }
-<<<<<<< HEAD
-=======
         // GRECLIPSE add
->>>>>>> 62bbcb2d
         Set<ASTNode> accessedFields = node.getNodeMetaData(PV_FIELDS_ACCESS);
         Set<ASTNode> mutatedFields = node.getNodeMetaData(PV_FIELDS_MUTATION);
         if (accessedFields == null && mutatedFields == null) return;
@@ -278,33 +261,20 @@
                 accessedFields = mutatedFields;
             }
         }
-<<<<<<< HEAD
-        int acc = -1;
-        privateFieldAccessors = (accessedFields != null ? new HashMap<>() : null);
-        privateFieldMutators = (mutatedFields != null ? new HashMap<>() : null);
-        final int modifiers = ACC_PUBLIC | ACC_STATIC | ACC_SYNTHETIC;
-=======
         // GRECLIPSE end
         int acc = -1;
         privateFieldAccessors = accessedFields != null ? new HashMap<>() : null;
         privateFieldMutators = mutatedFields != null ? new HashMap<>() : null;
         final int access = ACC_PUBLIC | ACC_STATIC | ACC_SYNTHETIC;
->>>>>>> 62bbcb2d
         for (FieldNode fieldNode : node.getFields()) {
             boolean generateAccessor = accessedFields != null && accessedFields.contains(fieldNode);
             boolean generateMutator = mutatedFields != null && mutatedFields.contains(fieldNode);
             if (generateAccessor) {
                 acc += 1;
                 Parameter param = new Parameter(node.getPlainNodeReference(), "$that");
-<<<<<<< HEAD
-                Expression receiver = fieldNode.isStatic() ? classX(node) : varX(param);
-                Statement body = new ExpressionStatement(propX(receiver, fieldNode.getName()));
-                MethodNode accessor = node.addMethod("pfaccess$" + acc, modifiers, fieldNode.getOriginType(), new Parameter[]{param}, ClassNode.EMPTY_ARRAY, body);
-=======
                 Expression receiver = fieldNode.isStatic() ? new ClassExpression(node) : new VariableExpression(param);
                 Statement stmt = new ExpressionStatement(new PropertyExpression(receiver, fieldNode.getName()));
                 MethodNode accessor = node.addMethod("pfaccess$" + acc, access, fieldNode.getOriginType(), new Parameter[]{param}, ClassNode.EMPTY_ARRAY, stmt);
->>>>>>> 62bbcb2d
                 privateFieldAccessors.put(fieldNode.getName(), accessor);
             }
 
@@ -312,15 +282,10 @@
                 // increment acc if it hasn't been incremented in the current iteration
                 if (!generateAccessor) acc += 1;
                 Parameter param = new Parameter(node.getPlainNodeReference(), "$that");
-                Expression receiver = fieldNode.isStatic() ? classX(node) : varX(param);
+                Expression receiver = fieldNode.isStatic() ? new ClassExpression(node) : new VariableExpression(param);
                 Parameter value = new Parameter(fieldNode.getOriginType(), "$value");
-<<<<<<< HEAD
-                Statement body = assignS(propX(receiver, fieldNode.getName()), varX(value));
-                MethodNode mutator = node.addMethod("pfaccess$0" + acc, modifiers, fieldNode.getOriginType(), new Parameter[]{param, value}, ClassNode.EMPTY_ARRAY, body);
-=======
                 Statement stmt = GeneralUtils.assignS(new PropertyExpression(receiver, fieldNode.getName()), new VariableExpression(value));
                 MethodNode mutator = node.addMethod("pfaccess$0" + acc, access, fieldNode.getOriginType(), new Parameter[]{param, value}, ClassNode.EMPTY_ARRAY, stmt);
->>>>>>> 62bbcb2d
                 privateFieldMutators.put(fieldNode.getName(), mutator);
             }
         }
@@ -375,9 +340,9 @@
                 } else {
                     List<Expression> args = new ArrayList<>();
                     for (Parameter parameter : methodParameters) {
-                        args.add(varX(parameter));
+                        args.add(new VariableExpression(parameter));
                     }
-                    arguments = args(args);
+                    arguments = new ArgumentListExpression(args);
                 }
 
                 MethodNode bridge;
@@ -392,28 +357,22 @@
                         node.getModule().addClass(thatType);
                     }
                     newParams[0] = new Parameter(thatType.getPlainNodeReference(), "$that");
-                    Statement body = ctorThisS(arguments);
-
+                    Expression cce = new ConstructorCallExpression(ClassNode.THIS, arguments);
+                    Statement body = new ExpressionStatement(cce);
                     bridge = node.addConstructor(ACC_SYNTHETIC, newParams, ClassNode.EMPTY_ARRAY, body);
                 } else {
                     newParams[0] = new Parameter(node.getPlainNodeReference(), "$that");
-<<<<<<< HEAD
-                    Expression receiver = method.isStatic() ? classX(node) : varX(newParams[0]);
-                    MethodCallExpression call = callX(receiver, method.getName(), arguments);
-                    call.setMethodTarget(method);
-                    ExpressionStatement body = new ExpressionStatement(call);
-=======
                     Expression receiver = method.isStatic() ? new ClassExpression(node) : new VariableExpression(newParams[0]);
                     MethodCallExpression mce = new MethodCallExpression(receiver, method.getName(), arguments);
                     mce.setMethodTarget(method);
->>>>>>> 62bbcb2d
-
+
+                    ExpressionStatement returnStatement = new ExpressionStatement(mce);
                     bridge = node.addMethod(
                             "access$" + i, access,
                             correctToGenericsSpecRecurse(genericsSpec, method.getReturnType(), methodSpecificGenerics),
                             newParams,
                             method.getExceptions(),
-                            body);
+                            returnStatement);
                 }
                 GenericsType[] origGenericsTypes = method.getGenericsTypes();
                 if (origGenericsTypes != null) {
